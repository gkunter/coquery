--- conflicted
+++ resolved
@@ -862,202 +862,7 @@
                         if cat == "column":     group_filt_columns[num] = value
                         elif cat == "operator": group_filt_operators[num] = int(value)
                         elif cat == "value":    group_filt_values[num] = value
-                        
-<<<<<<< HEAD
-                        for var, value in config_file.items("filter"):
-                            parsed = var.split("_")
-                            if len(parsed) == 3:
-                                f_type, s_num, cat = parsed
-                                try:
-                                    num = int(s_num)
-                                except ValueError:
-                                    continue
-                                if f_type == "filter":
-                                    if cat == "column":     filt_columns[num] = value
-                                    elif cat == "operator": filt_operators[num] = int(value)
-                                    elif cat == "value":    filt_values[num] = value
-                                elif f_type == "groupfilter":
-                                    if cat == "column":     group_filt_columns[num] = value
-                                    elif cat == "operator": group_filt_operators[num] = int(value)
-                                    elif cat == "value":    group_filt_values[num] = value
-                                    
-                        max_filt = max(len(filt_columns), len(filt_operators), len(filt_values))
-                        for i in range(max_filt):
-                            col = filt_columns.get(i, None)
-                            op = filt_operators.get(i, None)
-                            val = filt_values.get(i, None)
-                            if all([col, op, val]):
-                                filt = filters.Filter(col, op, val)
-                                self.args.filter_list.append(filt)
-
-                        max_group_filt = max(len(group_filt_columns), len(group_filt_operators), len(group_filt_values))
-                        for i in range(max_group_filt):
-                            col = group_filt_columns.get(i, None)
-                            op = group_filt_operators.get(i, None)
-                            val = group_filt_values.get(i, None)
-                            if all([col, op, val]):
-                                filt = filters.Filter(col, op, val)
-                                self.args.group_filter_list.append(filt)
-
-                    elif section == "context":
-                        try:
-                            self.args.context_left = config_file.getint("context", "words_left")
-                        except (NoOptionError, ValueError):
-                            pass
-                        try:
-                            self.args.context_right = config_file.getint("context", "words_right")
-                        except (NoOptionError, ValueError):
-                            pass
-                        try:
-                            self.args.context_mode = config_file.get("context", "mode")
-                        except (NoOptionError, ValueError):
-                            pass
-                    elif section == "links":
-                        for _, val in config_file.items("links"):
-                            try:
-                                connection, _, link_text = val.partition(",")
-                            except ValueError:
-                                pass
-                            else:
-                                link = eval(link_text)
-                                self.args.table_links[connection].append(link)
-                    elif section == "gui":
-                        try:
-                            self.args.last_toolbox = config_file.getint("gui", "last_toolbox")
-                        except (NoOptionError, ValueError):
-                            self.args.last_toolbox = 0
-                        try:
-                            self.args.select_radio_query_file = bool(config_file.getboolean("gui", "select_radio_query_file"))
-                        except (NoOptionError, ValueError):
-                            self.args.select_radio_query_file = False
-                        try:
-                            stopwords = config_file.get("gui", "stopword_list")
-                            self.args.stopword_list = decode_query_string(stopwords).split("\n")
-                        except (NoOptionError, ValueError):
-                            self.args.stopword_list = []                            
-                        try:
-                            self.args.selected_aggregate = config_file.get("gui", "selected_aggregate")
-                        except (NoOptionError, ValueError):
-                            self.args.selected_aggregate = SUMMARY_MODES[0]
-                        try:
-                            group = config_file.get("gui", "group_columns")
-                            if group:
-                                self.args.group_columns = group.split(",")
-                            else:
-                                self.args.group_columns = []
-                        except (NoOptionError, ValueError):
-                            self.args.group_columns = []
-                        try:
-                            self.args.ask_on_quit = bool(config_file.getboolean("gui", "ask_on_quit"))
-                        except (NoOptionError, ValueError):
-                            self.args.ask_on_quit = True
-                        try:
-                            self.args.word_wrap = config_file.getboolean("gui", "word_wrap")
-                        except (NoOptionError, ValueError):
-                            self.args.word_wrap = False
-                        try:
-                            self.args.save_query_string = config_file.getboolean("gui", "save_query_string")
-                        except (NoOptionError, ValueError):
-                            self.args.save_query_string = True
-                        try:
-                            self.args.save_query_file = config_file.getboolean("gui", "save_query_file")
-                        except (NoOptionError, ValueError):
-                            self.args.save_query_file = True
-                        try:
-                            self.args.query_file_path = config_file.get("gui", "query_file_path")
-                        except (NoOptionError, ValueError):
-                            self.args.query_file_path = os.path.expanduser("~")
-                        try:
-                            self.args.textgrids_file_path = config_file.get("gui", "textgrids_file_path")
-                        except (NoOptionError, ValueError):
-                            self.args.textgrids_file_path = os.path.expanduser("~")
-                        try:
-                            self.args.results_file_path = config_file.get("gui", "results_file_path")
-                        except (NoOptionError, ValueError):
-                            self.args.results_file_path = os.path.expanduser("~")
-                        try:
-                            self.args.output_file_path = config_file.get("gui", "output_file_path")
-                        except (NoOptionError, ValueError):
-                            self.args.output_file_path = os.path.expanduser("~")
-                        try:
-                            self.args.stopwords_file_path = config_file.get("gui", "stopwords_file_path")
-                        except (NoOptionError, ValueError):
-                            self.args.stopwords_file_path = os.path.expanduser("~")
-                        try:
-                            self.args.filter_file_path = config_file.get("gui", "filter_file_path")
-                        except (NoOptionError, ValueError):
-                            self.args.filter_file_path = os.path.expanduser("~")
-                        try:
-                            self.args.uniques_file_path = config_file.get("gui", "uniques_file_path")
-                        except (NoOptionError, ValueError):
-                            self.args.uniques_file_path = os.path.expanduser("~")
-                        try:
-                            self.args.corpus_source_path = config_file.get("gui", "corpus_source_path")
-                        except (NoOptionError, ValueError):
-                            self.args.corpus_source_path = os.path.expanduser("~")
-                        try:
-                            self.args.corpus_table_source_path = config_file.get("gui", "corpus_table_source_path")
-                        except (NoOptionError, ValueError):
-                            self.args.corpus_table_source_path = ""
-                        try:
-                            self.args.text_source_path = config_file.get("gui", "text_source_path")
-                        except (NoOptionError, ValueError):
-                            self.args.text_source_path = os.path.expanduser("~")
-
-                        try:
-                            self.args.show_data_management = config_file.getboolean("gui", "show_data_management")
-                        except (NoOptionError, ValueError):
-                            self.args.show_data_management = False                        
-                        try:
-                            self.args.show_output_columns = config_file.getboolean("gui", "show_output_columns")
-                        except (NoOptionError, ValueError):
-                            self.args.show_output_columns = False                        
-
-                        try:
-                            self.args.use_context = config_file.getboolean("gui", "use_context")
-                        except (NoOptionError, ValueError):
-                            self.args.use_context = False                        
-                        try:
-                            self.args.use_stopwords = config_file.getboolean("gui", "use_stopwords")
-                        except (NoOptionError, ValueError):
-                            self.args.use_stopwords = False                        
-                        try:
-                            self.args.use_group_filters = config_file.getboolean("gui", "use_group_filters")
-                        except (NoOptionError, ValueError):
-                            self.args.use_group_filters = False                        
-                        try:
-                            self.args.use_aggregate = config_file.getboolean("gui", "use_aggregate")
-                        except (NoOptionError, ValueError):
-                            self.args.use_aggregate = False                        
-                        try:
-                            self.args.use_summarize = config_file.getboolean("gui", "use_summarize")
-                        except (NoOptionError, ValueError):
-                            self.args.use_summarize = False                        
-                        try:
-                            self.args.use_summarize_filters = config_file.getboolean("gui", "use_summarize_filters")
-                        except (NoOptionError, ValueError):
-                            self.args.use_summarize_filters = False
-                        try:
-                            self.args.drop_duplicates = config_file.getboolean("gui", "drop_duplicates")
-                        except (NoOptionError, ValueError):
-                            self.args.drop_duplicates = False
-                        try:
-                            self.args.number_of_tokens = config_file.getint("gui", "number_of_tokens")
-                        except (NoOptionError, ValueError):
-                            self.args.number_of_tokens = 0
-                        try:
-                            self.args.width = config_file.getint("gui", "width")
-                        except (NoOptionError, ValueError):
-                            self.args.width = None
-                        try:
-                            self.args.height = config_file.getint("gui", "height")
-                        except (NoOptionError, ValueError):
-                            self.args.height = None
-                        try:
-                            self.args.show_log_messages = [x.strip() for x in config_file.get("gui", "show_log_messages").split(",") if x]
-                        except (NoOptionError, ValueError):
-                            pass
-=======
+
             max_filt = max(len(filt_columns), len(filt_operators), len(filt_values))
             for i in range(max_filt):
                 col = filt_columns.get(i, None)
@@ -1075,8 +880,6 @@
                 if all([col, op, val]):
                     filt = filters.Filter(col, op, val)
                     self.args.group_filter_list.append(filt)
->>>>>>> f68d0696
-
 
         # Use QSettings?
         if settings:
