--- conflicted
+++ resolved
@@ -917,18 +917,13 @@
 
 
 def save_configuration():
-<<<<<<< HEAD
-
-    connection_name = cfg.current_connection.name
-
-=======
     """
     Saves the current configuration.
 
     Currently, two files are still used: an .ini text file that uses
     sections, and a QSettings file. Eventually, the two should be merged.
     """
->>>>>>> 024dcaef
+    connection_name = cfg.current_connection.name
     config = UnicodeConfigParser()
     if os.path.exists(cfg.config_path):
         with codecs.open(cfg.config_path, "r", "utf-8") as input_file:
