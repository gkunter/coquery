--- conflicted
+++ resolved
@@ -423,15 +423,6 @@
         # current connection:
         if sys.version_info < (3, 0):
             self.corpus_argument_dict = {
-<<<<<<< HEAD
-                "help": "specify the corpus to use", 
-                "choices": sorted([x.encode("utf-8") for x in get_available_resources(self.args.current_server).keys()]), 
-                "type": type(str(""))}
-        else:
-            self.corpus_argument_dict = {
-                "help": "specify the corpus to use", 
-                "choices": sorted([utf8(x) for x in get_available_resources(self.args.current_server).keys()]), 
-=======
                 "help": "specify the corpus to use",
                 "choices": sorted([x.encode("utf-8") for x in get_available_resources(self.args.current_server).keys()]),
                 "type": type(str(""))}
@@ -439,7 +430,6 @@
             self.corpus_argument_dict = {
                 "help": "specify the corpus to use",
                 "choices": sorted([utf8(x) for x in get_available_resources(self.args.current_server).keys()]),
->>>>>>> 52946b14
                 "type": type(str(""))}
 
         # add the corpus names as possible values for the argument parser:
