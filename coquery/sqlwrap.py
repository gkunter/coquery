--- conflicted
+++ resolved
@@ -23,19 +23,8 @@
 import options
 
 try:
-<<<<<<< HEAD
-    try:
-        import MySQLdb as mysql
-        import MySQLdb.cursors as mysql_cursors
-        logger.debug("Using MySQLdb")
-    except ImportError:
-        import pymysql as mysql
-        import pymysql.cursors as mysql_cursors
-        logger.debug("Using pymysql")
-=======
     import pymysql
     import pymysql.cursors
->>>>>>> c8ea66d8
 except ImportError:
     raise DependencyError("pymysql")
 
