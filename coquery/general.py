# -*- coding: utf-8 -*-
"""
general.py is part of Coquery.

Copyright (c) 2016-2020 Gero Kunter (gero.kunter@coquery.org)

Coquery is released under the terms of the GNU General Public License (v3).
For details, see the file LICENSE that you should have received along
with Coquery. If not, see <http://www.gnu.org/licenses/>.
"""

from __future__ import unicode_literals
from __future__ import division
from __future__ import print_function

import math
import hashlib
import sys
import os
import tempfile
import itertools
import pandas as pd
import numpy as np
import io
import ctypes
import logging

from .unicode import utf8
from .defines import LANGUAGES


CONTRACTION = ["n't", "'s", "'ve", "'m", "'d", "'ll", "'em", "'t"]
PUNCT = '!\'),-./:;?^_`}’”]'

HTML_ESCAPE_TABLE = [
     ("&", "&amp;"),
     ('"', "&quot;"),
     ("'", "&apos;"),
     (">", "&gt;"),
     ("<", "&lt;")
     ]


def html_escape(text):
    for old, new in HTML_ESCAPE_TABLE:
        if old in text:
            text = text.replace(old, new)
    return text


def has_module(name):
    """
    Check if the Python module 'name' is available.

    Parameters
    ----------
    name : str
        The name of the Python module, as used in an import instruction.

    This function uses ideas from this Stack Overflow question:
    http://stackoverflow.com/questions/14050281/

    Returns
    -------
    b : bool
        True if the module exists, or False otherwise.
    """

    if sys.version_info > (3, 3):
        import importlib.util
        return importlib.util.find_spec(name) is not None
    elif sys.version_info > (2, 7, 99):
        import importlib
        return importlib.find_loader(name) is not None
    else:
        import pkgutil
        return pkgutil.find_loader(name) is not None


class Collapser(object):
    """
    Provides a language-specific way to collapse a list of word tokens into a
    single string.
    """

    whitespace = " "

    @classmethod
    def tag_spacing(cls, s):
        """
        Return a string that contains appropriate whitespaces around certain
        XML tags.

        Some tags are typically used for typesetting, such as <b> or <i>. These
        tags should be preceded by a whitespace. In the case of the
        corresponding closing tag, the tag should be followed by a whitespace.

        If the string does not contain a tag that is recognized, the return
        value is identical to the input value.
        """
        if s in {"<b>", "<u>", "<s>", "<em>"} or s.startswith("<span"):
            return "{}{}".format(cls.whitespace, s)
        elif s in {"</b>", "</u>", "</s>", "</em>"} or s.startswith("</span"):
            return "{}{}".format(s, cls.whitespace)
        else:
            return s

    @classmethod
    def _collapse_list(cls, word_list):
        lst = []
        for s in word_list:
            lst += [cls.whitespace, cls.tag_spacing(s)]
        return lst

    @classmethod
    def collapse(cls, word_list):
        if not isinstance(word_list, pd.Series):
            word_list = pd.Series(word_list)
        # return None if the word list contains only None:
        if word_list.isnull().sum() == len(word_list):
            val = None
        else:
            lst = cls._collapse_list(word_list)
            val = utf8("").join(lst).strip()
        return val


class EnglishCollapser(Collapser):
    CLITICS = {"#s", "#re", "#m", "#ve", "#d", "#ll", "#t", "n#t"}
    CONTRACTION_PUNCTUATION = ("'", "\N{RIGHT SINGLE QUOTATION MARK}",
                               "\N{MODIFIER LETTER APOSTROPHE}")
    CONTRACTIONS = []
    for p in CONTRACTION_PUNCTUATION:
        for c in CLITICS:
            CONTRACTIONS.append(c.replace("#", p))

    NONSPACING_PUNCTUATION = (".", ",", ":", ";", "?", "!",
                              ")", "}", "]",
                              "%")
    NONTRAILING_PUNCTUATION = ("(", "{", "[")
    CONJOINING_PUNCTUATION = ("\N{EM DASH}")

    QUOTE_PAIRS = (("\N{LEFT SINGLE QUOTATION MARK}",
                    "\N{RIGHT SINGLE QUOTATION MARK}"),
                   ("\N{LEFT DOUBLE QUOTATION MARK}",
                    "\N{RIGHT DOUBLE QUOTATION MARK}"),
                   ("'", "'"),
                   ('"', '"'),
                   ("\N{GRAVE ACCENT}\N{GRAVE ACCENT}",
                    "\N{ACUTE ACCENT}\N{ACUTE ACCENT}"),
                   ("\N{GRAVE ACCENT}\N{GRAVE ACCENT}", "''"),
                   ("\N{GRAVE ACCENT}", "\N{ACUTE ACCENT}"))

    @classmethod
    def _corresponding_openers(cls, closer):
        lst = []
        for o, c in cls.QUOTE_PAIRS:
            if c == closer:
                lst.append(o)
        return lst

    @classmethod
    def _corresponding_closers(cls, opener):
        lst = []
        for o, c in cls.QUOTE_PAIRS:
            if o == opener:
                lst.append(c)
        return lst

    @classmethod
    def _collapse_list(cls, word_list):
        """
        Take the element from the word list and concatenate them into a string
        with whitespaces corresponding to English spelling conventions.

        This is not a function that I'm proud of, especially when it comes to
        quotation marks. The general idea is that the algorithm goes through
        the list element by element. For each element, it adds a separator
        and the element itself to a list. The value of the separator depends on
        the element itself, but can also be affected by the previous element in
        the list.

        For elements like contracted forms like 've or 's, the separator is
        empty because here, the element is expected to be attached to the
        previous element.

        For elements like opening brackets, the separator for the NEXT
        separator is set to be empty, because here, the current element (i.e.
        the opening bracket) and the next element are expected to be attached
        to each other.

        For elements that may be quote-closing sequences, the algorithm tries
        to determine whether a matching quote-opening sequence has already been
        encountered. In this case, the value of the separator is set to empty,
        because the closing sequence is expected to be attached to the previous
        element.

        If the element is not a quote-closing sequence, the algorithm checks if
        if may be a quote-opening sequence. In this case, the NEXT separator is
        set to be empty because quote-opening sequences are expected to be
        attached to the following element.

        The algorithm corrects some cases of broken quotation sequences. A
        broken quotation sequence is one where the quotation punctuation is not
        correctly tokenized, i.e. where the punctation is still attached to the
        token, as in <word'>, <"happy>, etc. These tokens will be treated as if
        they consisted of a sequence of the token and the punctuation mark.

        This correction was, I hate to say it, developed in a trial-and-error
        fashion. As a result, the code may not be as clear as you'd hope. Any
        change to this function therefore needs to be tested very thoroughly by
        running the tests from the test suite!
        """
        lst = []
        next_sep = cls.whitespace
<<<<<<< HEAD
        skip_next = False
        open_counter = {k: 0 for k in cls.track_quotes.keys()}
=======

        opening, closing = zip(*cls.QUOTE_PAIRS)
        quote_stack = []
>>>>>>> 99c1ff82

        for word in word_list:
            # per default, words will be joined using the language's
            # whitespace:
            sep = next_sep
            next_sep = cls.whitespace
            lw = word.lower()

            closer_found = False
            ignore_openers = False

            # handle punctuation, contractions and clitics:
            if (lw in cls.CONTRACTIONS):
                sep = ""
                ignore_openers = True
            elif lw in cls.NONSPACING_PUNCTUATION:
                sep = ""
            elif lw in cls.NONTRAILING_PUNCTUATION:
                next_sep = ""
            elif lw.startswith(cls.CONJOINING_PUNCTUATION):
                sep = ""
                next_sep = ""
                if lst[-1] == cls.whitespace:
                    lst[-1] = ""
<<<<<<< HEAD
            elif lw.startswith(cls.opening_quotes):
                for quote in cls.opening_quotes:
                    # check if the quotation mark is one that can occur both
                    # as a opening and a closing mark
                    if (lw.startswith(quote) and quote in cls.track_quotes):
                        count = open_counter[quote]
                        # if the current quote count is even, the mark is
                        # interpreted as an opening quotation mark, otherwise
                        # it is interpreted as a closing quotation mark.
                        if (count // 2) * 2 == count:
                            next_sep = ""
                            open_counter[quote] = open_counter[quote] + 1
                        else:
                            sep = ""
                            open_counter[quote] = open_counter[quote] - 1
                        break
                else:
                    # if the quotation mark is not any of the quotation marks
                    # that can occur bot has opening and closing marks, treat
                    # it as an opening quotation mark
                    next_sep = ""

            elif lw.startswith(cls.closing_quotes):
                # use the same special case rules for quotation marks as for
                # opening marks
                for quote in cls.closing_quotes:
                    if lw.startswith(quote) and quote in cls.track_quotes:
                        count = open_counter[quote]
                        if (count // 2) * 2 == count:
                            next_sep = ""
                            open_counter[quote] = open_counter[quote] + 1
                        else:
                            sep = ""
                            open_counter[quote] = open_counter[quote] - 1
                        break
                else:
                    sep = ""
=======
>>>>>>> 99c1ff82

            # check if the current element ends in an element which may be a
            # quote-closing sequence:
            elif lw.endswith(tuple(closing)):
                if not quote_stack:
                    closer_found = lw in closing
                for closer in closing:
                    if lw.endswith(closer):
                        # check if no corresponding quote-opening sequence was
                        # previously encountered:
                        if not quote_stack:
                            # don't treat this element as a quote-closing
                            # sequence if there is a regular token attached to
                            # it:
                            closer_found = closer != lw
                            break

                        # check if there are quote-opening sequences that may
                        # be a match for the current quote-closing sequence:
                        matching_openers = cls._corresponding_openers(closer)
                        for i, stack_element in enumerate(quote_stack):
                            if stack_element in matching_openers:
                                # if a match is found, remove the quote-opening
                                # sequence from the stack, and treat this
                                # element as a quote-closing sequence.
                                quote_stack = quote_stack[i:]
                                sep = ""
                                closer_found = True
                                break

            # check if the current element is not treated as a quote-closing
            # sequence or a clitic element (or similar):
            if not closer_found and not ignore_openers:
                # check if the current element may be a quote-opening sequence:
                if lw.startswith(tuple(opening)):
                    if lw in opening:
                        next_sep = ""
                    # add the quote-opening sequence to the stack:
                    for opener in opening:
                        if lw.startswith(opener):
                            quote_stack.insert(0, opener)
                            break

            # add the current separator value and the current element to the
            # final list:
            lst += [sep, cls.tag_spacing(word)]

        return lst


def collapser_factory(language):
    mapping = {"en": EnglishCollapser}
    return mapping.get(language, Collapser)


def collapse_words(word_list, language=None):
    """ Concatenate the words in the word list, taking clitics, punctuation
    and some other stop words into account."""
    return collapser_factory(language).collapse(word_list)


def check_fs_case_sensitive(path):
    """
    Check if the file system is case-sensitive.
    """
    try:
        with tempfile.NamedTemporaryFile(prefix="tMp", dir=path) as temp_path:
            return not os.path.exists(temp_path.name.lower())
    except PermissionError:
        return sys.platform.startswith("linux")


def get_home_dir(create=True):
    """
    Return the path to the Coquery home directory. Also, create all required
    directories.

    The coquery_home path points to the directory where Coquery stores (and
    looks for) the following files:

    $COQ_HOME/coquery.cfg               configuration file
    $COQ_HOME/coquery.log               log files
    $COQ_HOME/binary/                   default directory for binary data
    $COQ_HOME/installer/                additional corpus installers
    $COQ_HOME/connections/$SQL_CONFIG/corpora
                                        installed corpus modules
    $COQ_HOME/connections/$SQL_CONFIG/adhoc
                                        adhoc installer modules
    $COQ_HOME/connections/$SQL_CONFIG/databases
                                        SQLite databases

    The location of $COQ_HOME depends on the operating system:

    Linux           either $XDG_CONFIG_HOME/Coquery or ~/.config/Coquery
    Windows         %APPDATA%/Coquery
    Mac OS X        ~/Library/Application Support/Coquery
    """

    if sys.platform.startswith("linux"):
        try:
            basepath = os.environ["XDG_CONFIG_HOME"]
        except KeyError:
            basepath = os.path.expanduser("~/.config")
    elif sys.platform in {"win32", "cygwin"}:
        try:
            basepath = os.environ["APPDATA"]
        except KeyError:
            basepath = os.path.expanduser("~")
    elif sys.platform == "darwin":
        basepath = os.path.expanduser("~/Library/Application Support")
    else:
        raise RuntimeError("Unsupported operating system: {}".format(
            sys.platform))

    coquery_home = os.path.join(basepath, "Coquery")
    connections_path = os.path.join(coquery_home, "connections")
    binary_path = os.path.join(coquery_home, "binary")
    custom_installer_path = os.path.join(coquery_home, "installer")

    if create:
        # create paths if they do not exist yet:
        for path in [coquery_home, custom_installer_path, connections_path,
                     binary_path]:
            if not os.path.exists(path):
                os.makedirs(path)

    return coquery_home


class CoqObject(object):
    """
    This class is a subclass of the default Python ``object`` class. It adds
    the method ``get_hash()``, which returns a hash based on the current
    instance attributes.
    """
    def get_hash(self):
        lst = [self.__class__.__name__]
        dir_super = dir(super(CoqObject, self))
        for x in sorted([x for x in dir(self) if x not in dir_super]):
            if (not x.startswith("_") and
                    not hasattr(getattr(self, x), "__call__")):
                attr = getattr(self, x)
                # special handling of containers:
                if isinstance(attr, (set, list, tuple)):
                    s = str([x.get_hash()
                             if isinstance(x, CoqObject) else str(x)
                             for x in attr])
                    lst.append(s)
                elif isinstance(attr, dict):
                    for key in sorted(attr.keys()):
                        val = attr[key]
                        if isinstance(val, CoqObject):
                            lst.append("{}{}".format(x, val.get_hash()))
                        else:
                            lst.append("{}{}".format(x, str(val)))
                else:
                    lst.append(str(attr))
        return hashlib.md5(u"".join(lst).encode()).hexdigest()


def is_language_name(code):
    return code in LANGUAGES["Language name"].values()


def is_language_code(code):
    return code in LANGUAGES["639-1"].values()


def language_by_code(code):
    ix = dict(zip(LANGUAGES["639-1"].values(),
                  LANGUAGES["639-1"].keys()))[code]
    return LANGUAGES["Language name"][ix]


def native_language_by_code(code):
    ix = dict(zip(LANGUAGES["639-1"].values(),
                  LANGUAGES["639-1"].keys()))[code]
    return LANGUAGES["Native name"][ix]


def code_by_language(code):
    ix = dict(zip(LANGUAGES["Language name"].values(),
                  LANGUAGES["Language name"].keys()))[code]
    return LANGUAGES["639-1"][ix]


def sha1sum(path, chunk_size=io.DEFAULT_BUFFER_SIZE):
    """
    Calculate a SHA1 checksum for the given file.

    This function is based on https://stackoverflow.com/a/40961519/5215507 by
    Laurent LAPORTE.
    """
    sha1 = hashlib.sha1()
    with io.open(path, mode="rb") as input_file:
        for chunk in iter(lambda: input_file.read(chunk_size), b''):
            sha1.update(chunk)
    return sha1


def get_chunk(iterable, chunk_size=250000):
    """
    Yield a chunk from the big file given as 'iterable'.

    This function is based on a rather elegant solution posted on Stack
    Overflow: http://stackoverflow.com/a/24862655
    """
    iterable = iter(iterable)
    while True:
        yield itertools.chain(
            [next(iterable)],
            itertools.islice(iterable, chunk_size - 1))


def get_directory_size(path):
    total_size = 0
    for dir_path, _, files in os.walk(path):
        for file_name in files:
            try:
                size = os.path.getsize(os.path.join(dir_path, file_name))
            except Exception as e:
                print(e)
            else:
                total_size += size
    return total_size


def get_available_space(path):
    """
    Return available folder/drive space.

    This function is based on https://stackoverflow.com/a/2372171
    """
    if sys.platform == "win32":
        free_bytes = ctypes.c_ulonglong(0)
        ctypes.windll.kernel32.GetDiskFreeSpaceExW(
            ctypes.c_wchar_p(path), None, None, ctypes.pointer(free_bytes))
        return free_bytes.value
    else:
        st = os.statvfs(path)
        return st.f_bavail * st.f_frsize


def format_file_size(size):
    if size == 0:
        power = 0
    else:
        power = math.floor(math.log2(abs(size)) / 10)
    unit = ['B', 'KiB', 'MiB', 'GiB', 'TiB', 'PiB'][power]
    return "{:0.1f} {}".format(size / 1024 ** power, unit)


def recycle(data, n, limit=None):
    """
    Recycle the data to return a list with n elements. If limit is not None,
    only the elements up to that value are used.
    """
    if limit:
        return (data[:limit] * (1 + n // limit))[:n]
    else:
        return (data * (1 + n // len(data)))[:n]


def pretty(vrange, n, endpoint=False):
    """
    Return a range of prettified values.

    Parameters
    ----------
    vrange : tuple
        A tuple (x, y) with x being the lower and y the upper end of the
        range

    n : int
        The number of values to be generated

    endpoint : bool
        If True, the list includes the prettified upper end of the range. If
        False (the default), the upper end is not included.

    Returns
    -------
    l : list
        A list with n equidistant values ranging from a prettified floor to a
        prettified ceiling
    """
    vmin, vmax = vrange

    if vmin > vmax:
        return pretty((vmax, vmin), n)

    exp = None
    exp_max = None
    exp_min = None

    if vmin >= 0 and vmax <= 1:
        exp = abs(np.ceil(np.log10(abs(vmax))) + 2)

        niced_min = np.floor(vmin * 10 ** exp) / 10 ** exp
        niced_max = np.ceil(vmax * 10 ** exp) / 10 ** exp
    elif vmin != 0:
        # limit the exponent of the lower boundary so that it does not exceed
        # three, i.e. only the lowest three digits will be cleared (this may
        # need revision):
        exp_min = min(np.floor(np.log10(abs(vmin))), 3)

        pretty_min = np.floor(vmin / 10 ** exp_min) * 10 ** exp_min
        exp_max = np.ceil(np.log10(abs(vmax - pretty_min)))
        exp = exp_max - exp_min

        pretty_min = np.floor(vmin / 10 ** exp) * 10 ** exp
        return pretty((0, vmax - pretty_min), n) + pretty_min

    else:
        exp = np.floor(np.log10(abs(vmax)))

        if np.floor(10 ** exp) < vmax < np.floor(1.5 * 10 ** exp):
            # Special case for ranges such as (0, 125) or any multiple by
            # ten: use   (0, 150) as boundary
            # instead of (0, 200)
            fiver_offset = 5 * 10 ** (exp - 1)

            niced_min = fiver_offset if vmin > fiver_offset else 0
            niced_max = 1.5 * 10 ** exp
        else:
            niced_min = np.floor(vmin / 10 ** exp) * 10 ** exp
            niced_max = np.ceil(vmax / 10 ** exp) * 10 ** exp

    val = np.linspace(niced_min, niced_max, n, endpoint=endpoint)
    return val


def memory_dump():
    """
    Dump a list of 'large' objects (i.e. larger than 50Kbyte) to stdout.
    """
    import gc
    x = 0
    for obj in gc.get_objects():
        i = id(obj)
        size = sys.getsizeof(obj, 0)
        # referrers = [id(o) for o in gc.get_referrers(obj)]
        try:
            cls = str(obj.__class__)
        except Exception:
            cls = "<no class>"
        if size > 1024 * 25:
            referents = set([id(o) for o in gc.get_referents(obj)])
            x += 1
            print(x, "{id:5} {id} {class} {ref}".format(
                **{'id': i, 'class': cls, 'size': size,
                   'len': len(obj), "ref": len(referents)}))
            if len(obj) > 1:
                if hasattr(obj, "items"):
                    if "__module__" in obj:
                        print("\tMODULE", obj["__module__"])
                    else:
                        print(list(obj.items())[:5])
                else:
                    try:
                        print(list(obj)[:5])
                    except Exception:
                        pass


def Print(*args, **kwargs):
    from .options import cfg
    if cfg.verbose:
        logging.debug(*args, **kwargs)


try:
    from pympler import summary, muppy
    import psutil

    def summarize_memory():
        print("Virtual machine: {:.2f}Mb".format(
            psutil.Process().memory_info_ex().vms / (1024 * 1024)))
        summary.print_(summary.summarize(muppy.get_objects()), limit=1)
except Exception as e:
    def summarize_memory(msg=str(e)):
        print("summarize_memory: {}".format(msg))<|MERGE_RESOLUTION|>--- conflicted
+++ resolved
@@ -213,14 +213,9 @@
         """
         lst = []
         next_sep = cls.whitespace
-<<<<<<< HEAD
-        skip_next = False
-        open_counter = {k: 0 for k in cls.track_quotes.keys()}
-=======
 
         opening, closing = zip(*cls.QUOTE_PAIRS)
         quote_stack = []
->>>>>>> 99c1ff82
 
         for word in word_list:
             # per default, words will be joined using the language's
@@ -245,46 +240,6 @@
                 next_sep = ""
                 if lst[-1] == cls.whitespace:
                     lst[-1] = ""
-<<<<<<< HEAD
-            elif lw.startswith(cls.opening_quotes):
-                for quote in cls.opening_quotes:
-                    # check if the quotation mark is one that can occur both
-                    # as a opening and a closing mark
-                    if (lw.startswith(quote) and quote in cls.track_quotes):
-                        count = open_counter[quote]
-                        # if the current quote count is even, the mark is
-                        # interpreted as an opening quotation mark, otherwise
-                        # it is interpreted as a closing quotation mark.
-                        if (count // 2) * 2 == count:
-                            next_sep = ""
-                            open_counter[quote] = open_counter[quote] + 1
-                        else:
-                            sep = ""
-                            open_counter[quote] = open_counter[quote] - 1
-                        break
-                else:
-                    # if the quotation mark is not any of the quotation marks
-                    # that can occur bot has opening and closing marks, treat
-                    # it as an opening quotation mark
-                    next_sep = ""
-
-            elif lw.startswith(cls.closing_quotes):
-                # use the same special case rules for quotation marks as for
-                # opening marks
-                for quote in cls.closing_quotes:
-                    if lw.startswith(quote) and quote in cls.track_quotes:
-                        count = open_counter[quote]
-                        if (count // 2) * 2 == count:
-                            next_sep = ""
-                            open_counter[quote] = open_counter[quote] + 1
-                        else:
-                            sep = ""
-                            open_counter[quote] = open_counter[quote] - 1
-                        break
-                else:
-                    sep = ""
-=======
->>>>>>> 99c1ff82
 
             # check if the current element ends in an element which may be a
             # quote-closing sequence:
