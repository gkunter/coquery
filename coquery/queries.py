# -*- coding: utf-8 -*-
"""
queries.py is part of Coquery.

Copyright (c) 2016 Gero Kunter (gero.kunter@coquery.org)

Coquery is released under the terms of the GNU General Public License (v3).
For details, see the file LICENSE that you should have received along 
with Coquery. If not, see <http://www.gnu.org/licenses/>.
"""

from __future__ import unicode_literals
from __future__ import print_function
from __future__ import division
from __future__ import absolute_import

import math
import re

try:
    range = xrange
except NameError:
    pass

import collections
import datetime

try:
    from numba import jit
except ImportError:
    def jit(f):
        def inner(f, *args):
            return f(*args)
        return lambda *args: inner(f, *args)

import numpy as np        
import pandas as pd

from .defines import *
from .errors import *
from . import corpus
from . import tokens
from . import options

<<<<<<< HEAD
=======
if options._use_scipy:
    from scipy import stats

class QueryFilter(object):
    """ Define a class that stores a query filter. 
    
    Query filters are text strings that follow a very simple syntax. Valid
    filter strings are:
    
    variable operator value
    variable operator value value ...
    variable operator value, value, ...
    variable operator value-value
    
    'variable' contains the display name of a table column. If the display
    name is ambiguous, i.e. if two or more tables contain a name with the
    same column, the name is disambiguated by preceding it with the table
    name, linked by a '.'.

    """
    
    operators = (">", "<", "<>", "IN", "IS", "=", "LIKE")

    def __init__(self, text = ""):
        """ Initialize the filter. """
        self._text = text
        self._table = ""
        self._resource = None
        self._parsed = False
        
    def __str__(self):
        # FIXME: this should rather be something like a canonical 
        # representation of the filter, not the filter as it was entered by 
        # the user. For instance, operators should be capitalized 
        # automatically.
        return self._text
        
    @property
    def resource(self):
        return self._resource
    
    @resource.setter
    def resource(self, resource_class):
        self._resource = resource_class
    
    @property
    def text(self):
        return self._text
    
    @text.setter
    def text(self, s):
        if self.validate(s):
            self._text = s
            self._variable, self._op, self._value_list, self._value_range = self.parse_filter(s)
        else:
            raise RuntimeError(msg_invalid_filter.format(s))
    def __repr__(self):
        return "QueryFilter('{}', {})".format(self.text, self.resource)
    
    def __str__(self):
        l = [name for  _, name in self.resource.get_corpus_features() if name.lower == self._variable.lower()]        
        if l:
            variable_name = l[0]
        else:
            variable_name = self._variable
        
        if self._value_list:
            return "{} {} {}".format(variable_name.capitalize(), self._op.lower(), ", ".join(sorted(self._value_list)))
        elif self._value_range:
            return "{} {} {}-{}".format(variable_name.capitalize(), self.op.lower(), min(self._value_range), max(self._value_range))
        else:
            return self._text.strip()
            
    def parse_filter(self, text):
        """ Parse the text and return a tuple with the query filter 
        components.  The tuple contains the components (in order) variable, 
        operator, value_list, value_range.
        
        The component value_list is a list of all specified values. The 
        componment value_range is a tuple with the lower and the upper limit
        of the range specified in the text. Only one of the two components 
        value_list and value_range contains valid values, the other is None.
        
        If the text is not a valid filter text, the tuple None, None, None, 
        None is returned."""
        
        error_value = None, None, None, None
        
        if "<>" in text:
            text.replace("<>", " <> ")
        elif "=" in text:
            text = text.replace("=", " = ")
        elif "<" in text:
            text = text.replace("<", " < ")
        elif ">" in text:
            text = text.replace(">", " > ")
        
        fields = str(text).split()
        try:
            self.var = fields[0]
        except:
            return error_value
        try:
            self.operator = fields[1]
        except:
            return error_value            
        try:
            values = fields[2:]
        except:
            return error_value
        
        if not values:
            return error_value
        
        if self.operator.upper() in ("IS", "="):
            self.value_range = None
            self.value_list = [str(text).partition(self.operator)[-1].strip()]
        else:
            # check for range:
            collapsed_values = "".join(fields[2:])
            if collapsed_values.count("-") == 1:
                self.value_list = None
                self.value_range = tuple(collapsed_values.split("-"))
            else:
                self.value_range = None
                self.value_list = sorted([x.strip("(),").strip() for x in values])

        if (self.value_range or len(self.value_list) > 1) and self.operator.lower() in ("is", "="):
            self.operator = "in"

        if self.operator == "LIKE":
            if self.value_range or len(self.value_list) > 1:
                return error_value

        self._parsed = True
        return self.var, self.operator, self.value_list, self.value_range
            
    def validate(self, s):
        """ 
        Check if the text contains a valid filter. 
        
        A filter is valid if it has the form 'x OP y', where x is a resource 
        variable name, OP is a comparison operator, and value is either a 
        string, a number or a list. 
        
        Parameters
        ----------
        s : string
            The text of the filter
            
        Returns
        -------
        b : boolean
            True if the argumnet is a valid filter text, or False otherwise.
        """
        var, op, value_range, value_list = self.parse_filter(s)
        if not var:
            return False
        variable_names = [name.lower() for  _, name in self.resource.get_corpus_features() + [("statistics_frequency", "freq")]]
        if var.lower() not in variable_names:
            return False
        if variable_names.count(var.lower()) > 1:
            logger.warning("Query filter may be ambiguous: {}".format(s))
            return True
        if op.lower() not in [x.lower() for x in self.operators]:
            return False
        return True
    
    def check_number(self, n):
        """
        Check whether the integer value n is filtered by this filter.
        
        Parameters
        ----------
        n : int
            The value to be checked against the filter
            
        Returns
        -------
        b : boolean
            True if the value is filtered by this filter, or False otherwise.
        """
        if not self._parsed:
            self.parse_filter(self._text)
            
        try:
            n = float(n)
            if self.operator in ("=", "IS", "LIKE"):
                return n == float(self.value_list[0])
            elif self.operator == ">":
                return n > float(self.value_list[0])
            elif self.operator == "<":
                return n < float(self.value_list[0])
            elif self.operator == "<>":
                return n != float(self.value_list[0])
            elif self.operator == "IN":
                return n >= float(self.value_range[0]) and n <= float(self.value_range[1])
        except ValueError:
            return False

>>>>>>> 0c82a858
class TokenQuery(object):
    """ 
    This class manages the query string, and is responsible for the output 
    of the query results. 
    """
    def __init__(self, S, Session):
        self.query_list = tokens.preprocess_query(S)
        self.query_string = S
        self.Session = Session
        self.Resource = Session.Resource
        self.Corpus = Session.Corpus
        self.Results = []
        self.input_frame = pd.DataFrame()
        self.results_frame = pd.DataFrame()
        TokenQuery.filter_list = Session.filter_list
        self._keys = []

    def string_folder(self, results):
        """
        Yield the rows from the results with all string values folded.

        This folder is used in yield_query_results, and helps to reduce the
        amount of memory consumed by the query results data frames. It does 
        so by keeping a map of string values so that each occurrence of a 
        string in the query result is mapped to the identical string object,
        and not to a new string object with the same content. 
        
        This string folder is based on:
        http://www.mobify.com/blog/sqlalchemy-memory-magic/
        """
        string_map = {}
        self._keys = []
        for row in results:
            self._keys = row.keys()
            l = []
            for key, value in row.items():
                if isinstance(value, str):
                    s = string_map.get(value, None)
                    if s is None:
                        s = string_map[value] = value
                    l.append(s)
                else:
                    l.append(value)
            yield l

    def __len__(self):
        return len(self.tokens)

    @staticmethod
    def get_visible_columns(df, session, ignore_hidden=False):
        """
        Return a list with the column names that are currently visible.
        """
        if ignore_hidden:
            return [x for x in list(df.columns.values) if (
                not x.startswith("coquery_invisible") and 
                x in session.output_order)]
        else:
            return [x for x in list(df.columns.values) if (
                not x.startswith("coquery_invisible") and 
                x in session.output_order and
                options.cfg.column_visibility.get(x, True))]


    @staticmethod
    def aggregate_data(df, corpus, **kwargs):
        """ 
        Aggregate the data frame. 
        
        For a TokenQuery, aggregating means that any statistics column is
        discarded.        
        """
        columns = [x for x in df.columns if not x.startswith("statistics_")]
        return df[columns]
    
    @staticmethod
    def filter_data(df, filter_list):
        """ Apply filters to the data frame. """
        return df
    
    def run(self):
        """
        Run the query, and store the results in an internal data frame.
        
        This method runs all required subqueries for the query string, e.g.
        the quantified queries if quantified tokens are used. The results are 
        stored in self.results_frame.
        """
        self.results_frame = pd.DataFrame()
        
        self._max_number_of_tokens = 0
        for x in self.query_list:
            self._max_number_of_tokens = max(self._max_number_of_tokens, len(x))
        
        for i, self._sub_query in enumerate(self.query_list):
            self._current_number_of_tokens = len(self._sub_query)
            self._current_subquery_string = " ".join(["%s" % x for _, x in self._sub_query])

            if len(self.query_list) > 1:
                logger.info("Subquery #{} of {}: {}".format(i+1, len(self.query_list), self._current_subquery_string))

            if self.Resource.db_type == SQL_SQLITE:
                # SQLite: keep track of databases that need to be attached. 
                self.Resource.attach_list = set([])
                # This list is filled by get_query_string().
            
            # This SQLAlchemy optimization including the string folder 
            # is based on http://www.mobify.com/blog/sqlalchemy-memory-magic/
            query_string = self.Resource.get_query_string(self, self._sub_query)
            
            with self.Resource.get_engine().connect() as connection:
                if not query_string:
                    df = pd.DataFrame()
                else:
                    if options.cfg.verbose:
                        logger.info(query_string)
                    
                    # SQLite: attach external databases
                    if self.Resource.db_type == SQL_SQLITE:
                        for db_name in self.Resource.attach_list:
                            path = os.path.join(options.cfg.database_path, "{}.db".format(db_name))
                            S = "ATTACH DATABASE '{}' AS {}".format(path, db_name)
                            connection.execute(S)

                    try:
                        results = connection.execution_options(stream_results=True).execute(query_string.replace("%", "%%"))
                    except Exception as e:
                        connection.close()
                        print(query_string)
                        print(e)
                        raise e
                    df = pd.DataFrame(self.string_folder(results))
                    if not len(df.index):
                        df = pd.DataFrame(columns=results.keys())
                    else:
                        df.columns = results.keys()
                    results = None

                df = self.insert_static_data(df)
                df = self.insert_context(df, connection)
                connection.close()
                self.add_output_columns(self.Session)

            if not options.cfg.output_case_sensitive and len(df.index) > 0:
                for x in df.columns:
                    word_column = getattr(self.Resource, QUERY_ITEM_WORD, None)
                    lemma_column = getattr(self.Resource, QUERY_ITEM_LEMMA, None)
                    if ((word_column and word_column in x) or 
                        (lemma_column and lemma_column in x)):
                        try:
                            if options.cfg.output_to_lower:
                                df[x] = df[x].apply(lambda x: x.lower() if x else x)
                            else:
                                df[x] = df[x].apply(lambda x: x.upper() if x else x)

                        except AttributeError:
                            pass
            df = self.apply_functions(df)
            if not df.empty:
                if self.results_frame.empty:
                    self.results_frame = df
                else:
                    self.results_frame = self.results_frame.append(df)

    def append_results(self, df):
        """
        Append the last results to the data frame.
        
        Parameters
        ----------
        df : pandas.DataFrame
            The data frame to which the last query results will be added.
            
        Returns
        -------
        df : pandas.DataFrame
        """
        if df.empty:
            return self.results_frame
        else:
            return df.append(self.results_frame)

    def get_max_tokens(self):
        """
        Return the maximum number of tokens that this query produces.
        
        The maximum number of tokens is determined by the number of token
        strings, modified by the quantifiers. For each query, query_list 
        contains the quantified sub-queries. The maximum number of tokens is
        the maximum of number_of_tokens for these sub-queris.
        
        Returns
        -------
        maximum : int
            The maximum number of tokens that may be produced by this query.
        """
        maximum = 0
        for token_list in self.query_list:
            maximum = max(maximum, len(token_list))
        return maximum
    
    def get_token_numbering(self, n):
        """
        Create a suitable number label for the nth lexical column.

        If the specified column was not created by a quantified query token,
        or if the maximum quantificatin of that query token was 1, the label
        will correspond to the query token number. Otherwise, it will take
        the form "x.y", where x is the query token number, and y is the 
        repetition number of that query token.
        
        If the quantified columns are not aligned (i.e. if 
        options.cfg.align_quantified is not set), this function simply 
        returns a string representation of n.
        
        Parameters
        ----------
        n : int 
            An lexical output column number
        
        Returns
        -------
        s : string
            A string representing a suitable number label
        """
        if not options.cfg.align_quantified:
            return "{}".format(n + 1)
        L = []
        current_pos = 0
        for i, x in enumerate(self.query_string.split(" ")):
            _, _, length = tokens.get_quantifiers(x)
            if length == 1:
                L.append("{}".format(i+1))
            else:
                for y in range(length):
                    L.append("{}.{}".format(i + 1, y + 1))
        if n > len(L) - 1:
            return n
        return L[n]
    
    def insert_context(self, df, connection):
        def insert_kwic(row):
            row["coq_context_left"] = corpus.collapse_words(row[left_columns])
            row["coq_context_right"] = corpus.collapse_words(row[right_columns])
            return row

        def insert_string(row):
            row["coq_context_string"] = corpus.collapse_words(
                list(row[left_columns]) + 
                [x.upper() if hasattr(x, "upper") else x for x in list(row[target_columns])] + 
                list(row[right_columns]))
            return row
        
        def insert_columns(row):
            left, target, right = self.Session.Resource.get_context(
                row["coquery_invisible_corpus_id"], 
                row["coquery_invisible_origin_id"],
                self._current_number_of_tokens, True, connection)
            for i in range(len(left)):
                row["coq_context_lc{}".format(len(left) - i)] = left[i]
            for i in range(len(right)):
                row["coq_context_rc{}".format(i + 1)] = right[i]
            if options.cfg.context_mode == CONTEXT_STRING:
                if word_feature not in options.cfg.selected_features:
                    for i in range(len(target)):
                        row["coq_context_t{}".format(i + 1)] = target[i]

            return row

        if not options.cfg.token_origin_id:
            return df
        if options.cfg.context_mode == CONTEXT_NONE:
            return df
        if not (options.cfg.context_left or options.cfg.context_right):
            return df
        if not hasattr(self.Session.Resource, QUERY_ITEM_WORD):
            return df
        else:
            word_feature = getattr(self.Session.Resource, QUERY_ITEM_WORD)
        
        df = df.apply(insert_columns, axis=1)        
        
        if options.cfg.context_mode == CONTEXT_KWIC:
            left_columns = ["coq_context_lc{}".format(options.cfg.context_left - x) for x in range(options.cfg.context_left)]
            right_columns = ["coq_context_rc{}".format(x + 1) for x in range(options.cfg.context_right)]
            df = df.apply(insert_kwic, axis=1)

        elif options.cfg.context_mode == CONTEXT_STRING:
            left_columns = ["coq_context_lc{}".format(options.cfg.context_left - x) for x in range(options.cfg.context_left)]
            right_columns = ["coq_context_rc{}".format(x + 1) for x in range(options.cfg.context_right)]
            #if word_feature in options.cfg.selected_features:
                #target_columns = ["coq_{}_{}".format(word_feature, x + 1) for x in range(self._current_number_of_tokens)]
            #else:
                #target_columns = ["coq_context_t{}".format(x + 1) for x in range(self._current_number_of_tokens)]
            if word_feature in options.cfg.selected_features:
                target_columns = ["coq_{}_{}".format(word_feature, x + 1) for x in range(self._max_number_of_tokens)]
            else:
                target_columns = ["coq_context_t{}".format(x + 1) for x in range(self._max_number_of_tokens)]
            df = df.apply(insert_string, axis=1)
        return df
    
    def insert_static_data(self, df):
        """ 
        Insert columns that are constant for each query result in the query.
        
        Static data is the data that is not obtained from the database, but
        is derived from external sources, e.g. the current system time, 
        the other columns in the input file, the query string, etc. 
        
        Parameters
        ----------
        df : DataFrame
            The data frame into which the static data is inserted.
        
        Returns
        -------
        df : DataFrame
            The data frame containing also the static data.
        """
        if ("statistics_query_entropy" in options.cfg.selected_features or 
            "statistics_query_proportion" in options.cfg.selected_features):
            columns = [x for x in df.columns if not x.startswith("coquery_invisible")]
            if not columns:
                self.freqs = pd.DataFrame(
                    {"statistics_frequency": [len(df.index)],
                     "statistics_query_proportion": [1]})
                self.entropy = 0
            else:
                # get a frequency table for the current data frame:
                if options.cfg.output_case_sensitive:
                    self.freqs = df.groupby(columns).count().reset_index()
                else:
                    df2 = df
                    for column in df2.columns:
                        word_column = getattr(self.Resource, QUERY_ITEM_WORD, None)
                        lemma_column = getattr(self.Resource, QUERY_ITEM_LEMMA, None)
                        if ((word_column and word_column in column) or 
                            (lemma_column and lemma_column in column)) and df2[column].dtype == object:
                            if options.cfg.output_to_lower:
                                df2[column] = df2[column].str.lower()
                            else:
                                df2[column] = df2[column].str.upper()
                    self.freqs = df2.groupby(columns).count().reset_index()
                columns.append("statistics_frequency")
                self.freqs.columns = columns
                columns.remove("statistics_frequency")
                # calculate the propabilities of the different results:
                self.freqs["statistics_query_proportion"] = self.freqs.statistics_frequency.divide(len(df.index))
                if len(self.freqs.index) == 1:
                    self.entropy = 0
                else:
                    self.entropy = -self.freqs.statistics_query_proportion.apply(lambda x: x * math.log(x, 2)).sum()
        
        for column in self.Session.output_order:
            if column == "coquery_invisible_number_of_tokens":
                df[column] = self._current_number_of_tokens
            if column == "coquery_query_string":
                df[column] = self.query_string
            elif column == "coquery_expanded_query_string":
                df[column] = self._current_subquery_string
            elif column == "coquery_query_file":
                if options.cfg.input_path:
                    df[column] = options.cfg.input_path
                else:
                    df[column] = ""
            elif column == "coquery_current_date":
                df[column] = datetime.datetime.now().strftime("%Y-%m-%d")
            elif column == "coquery_current_time":
                df[column] = datetime.datetime.now().strftime("%H:%M:%S")
            elif column.startswith("coquery_query_token"):
                token_list = self.query_string.split() 
                n = int(column.rpartition("_")[-1])
                # construct a list with the maximum number of quantified
                # token repetitions. This is used to look up the query token 
                # string.
                L = []
                for x in token_list:
                    token, _, length = tokens.get_quantifiers(x)
                    L += [token] * length
                try:
                    df[column] = L[n-1]
                except IndexError:
                    df[column] = ""
            elif column == "statistics_query_entropy":
                df[column] = self.entropy
            elif column == "statistics_query_proportion":
                try:
                    df = pd.merge(df, self.freqs, on=columns)
                except ValueError:
                    df[column] = self.freqs[column]
            else:
                # add column labels for the columns in the input file:
                if all([x == None for x in self.input_frame.columns]):
                    # no header in input file, so use X1, X2, ..., Xn:
                    input_columns = [("coq_X{}".format(x), x) for x in range(len(self.input_frame.columns))]
                else:
                    input_columns = [("coq_{}".format(x), x) for x in self.input_frame.columns]
                for df_col, input_col in input_columns:
                    df[df_col] = self.input_frame[input_col][0]
        return df

    def apply_functions(self, df):
        """
        Applies the selected functions to the data frame.
        
        This method applies the functions that were selected as output 
        columns to the associated column from the data frame. The result of 
        each function is added as a new column to the data frame. The name 
        of this column takes the form
        
        coq_func_{resource}_{n},
        
        where 'resource' is the resource feature on which the function was 
        applied, and 'n' is the count of that function. For example, the 
        results from the first function that was applied on the resource 
        feature 'word_label' is stored in the column 'coq_func_word_label_1',
        the second function on that feature in 'coq_func_word_label_2', and
        so on. 
        
        Parameters
        ----------
        df : DataFrame
            The data frame on which the selected function will be applied.
        
        Returns
        -------
        df : DataFrame
            The data frame with new columns for each function.
        """
        
        # If the data frame is empty, no function can be applied anyway:
        if df.empty:
            return df

        lexicon_features = [x for x, _ in self.Resource.get_lexicon_features()]

        func_counter = collections.Counter()
        for rc_feature, fun, _ in options.cfg.selected_functions:
            _, db, table, feature = self.Resource.split_resource_feature(rc_feature)
            if db != self.Resource.db_name:
                resource = "{}_{}_{}".format(db, table, feature)
            else:
                resource = "{}_{}".format(table, feature)
            func_counter[resource] += 1
            fc = func_counter[resource]
                        
            # handle functions added to lexicon features:
            if self.Resource.is_lexical(rc_feature):
                for n in range(self.get_max_tokens()):
                    new_name = "coq_func_{}_{}_{}".format(resource, fc, n + 1)
                    col_name = "coq_{}_{}".format(resource, n + 1)
                    df[new_name] = df[col_name].apply(fun)
            # handle other functions:
            else:
                new_name = "coq_func_{}_{}_1".format(resource, fc)
                col_name = "coq_{}_1".format(resource)
                df[new_name] = df[col_name].apply(fun)
        return df

    @staticmethod
    def add_output_columns(session):
        """
        Add any column that is specific to this query type to the list of 
        output columns in Session.output_order.
        
        This is needed, for example, to add the frequency column in
        FrequencyQuery.
        """
        for x in options.cfg.selected_features:
            if x.startswith("statistics_") and x in session.output_order:
                session.output_order.remove(x)

    @staticmethod
    def remove_output_columns(session):
        for x in options.cfg.selected_features:
            if x.startswith("statistics_") and x not in session.output_order:
                session.output_order.append(x)

    #@staticmethod
    #def remove_output_columns(session):
        #"""
        #Remove any column that was added by add_output_columns from the
        #current session's output_order list.
        
        #This is needed when changing the aggregation mode.
        #"""
        #return
 
    @classmethod
    def aggregate_it(cls, df, corpus, **kwargs):
        agg = cls.aggregate_data(df, corpus, **kwargs)
        #agg = cls.filter_data(agg, cls.filter_list)
        agg_cols = list(agg.columns.values)
        for col in list(agg_cols):
            if col.startswith("coquery_invisible"):
                agg_cols.remove(col)
                agg_cols.append(col)
        agg = agg[agg_cols]
        return agg

class DistinctQuery(TokenQuery):
    """ 
    DistinctQuery is a subclass of TokenQuery. 
    
    This subclass reimplements :func:`aggregate_data` so that duplicate rows 
    are removed.
    """

    @classmethod
    def aggregate_data(cls, df, corpus, **kwargs):
        vis_cols = cls.get_visible_columns(df, kwargs["session"])
        try:
            df = df.drop_duplicates(subset=vis_cols)
        except ValueError:
            # ValueError is raised if df is empty
            pass
        df = df.reset_index(drop=True)
        return df

class FrequencyQuery(TokenQuery):
    """ 
    FrequencyQuery is a subclass of TokenQuery.
    
    In this subclass, :func:`aggregate_data` creates an aggregrate table of
    the data frame containing the query results. The results are grouped by 
    all columns that are currently visible. The invisible coulmns are sampled 
    so that each aggregate row contains the first value from each aggregate 
    group. The aggregate table contains an additional column with the lengths
    of the groups as a frequency value.
    """
    
    @staticmethod
    def add_output_columns(session):
        for x in options.cfg.selected_features:
            if x.startswith("statistics_"):
                if not x.startswith("statistics_query"):
                    session.output_order.append(x)
        
        if "statistics_frequency" not in session.output_order:
            session.output_order.append("statistics_frequency")

    @staticmethod
    def remove_output_columns(session):
        for x in options.cfg.selected_features:
            if x.startswith("statistics_"):
                if not x.startswith("statistics_query"):
                    try:
                        session.output_order.remove(x)
                    except ValueError:
                        pass        
        try:
            session.output_order.remove("statistics_frequency")
        except ValueError:
            pass
        
    @staticmethod
    def do_the_grouping(df, group_columns, aggr_dict):
        gp = df.fillna("").groupby(group_columns, sort=False)
        return gp.agg(aggr_dict).reset_index()
    
    @classmethod
    def aggregate_data(cls, df, corpus, **kwargs):
        """
        Aggregate the data frame by obtaining the row frequencies for each
        group specified by the visible data columns.
        
        Parameters
        ----------
        df : DataFrame
            The data frame to be aggregated
            
        Returns
        -------
        df : DataFrame
            A new data frame that contains in the column coq_frequency the
            row frequencies of the aggregated groups.
        """
        # get a list of grouping and sampling columns:
        
        # Drop frequency column if it is already in the data frame (this is
        # needed for re-aggregation):
        session = kwargs.get("session")
        
        if "statistics_frequency" in list(df.columns.values):
            df.drop("statistics_frequency", axis=1, inplace=True)
        if "statistics_overall_entropy" in list(df.columns.values):
            df.drop("statistics_overall_entropy", axis=1, inplace=True)
        if "statistics_overall_proportion" in list(df.columns.values):
            df.drop("statistics_overall_proportion", axis=1, inplace=True)
        if "statistics_subcorpus_size" in list(df.columns.values):
            df.drop("statistics_subcorpus_size", axis=1, inplace=True)

        columns = []
        for x in df.columns.values:
            if x in session.output_order:
                try:
                    n = int(x.rpartition("_")[-1])
                except ValueError:
                    columns.append(x)
                else:
                    columns.append(x)

        # Group by those columns which are neither intrinsically invisible 
        # nor currently hidden:
        group_columns = [x for x in columns if not x.startswith("coquery_invisible") and options.cfg.column_visibility.get(x, True)]
        sample_columns = [x for x in columns if x not in group_columns]
        # Add a frequency column:
        df["statistics_frequency"] = 0
        
        if len(df.index) == 0:
            result = pd.DataFrame({"statistics_frequency": [0]})
        elif len(group_columns) == 0:
            # if no grouping variables are selected, simply return the first
            # row of the data frame together with the total length of the 
            # data frame as the frequency:
            freq = len(df.index)
            df = df.iloc[[0]]
            result = df 
            result["statistics_frequency"] = freq
        else:
            # create a dictionary that contains the aggregate functions for
            # the different columns. For the sampling columns, this function
            # simply returns the first entry in the column, and for the 
            # frequency column, the function returns the length of the 
            # column:
            aggr_dict = {"statistics_frequency": len}
            aggr_dict.update(
                {col: lambda x: x.iloc[0] for col in sample_columns})
            # group the data frame by the group columns, apply the aggregate
            # functions to each group, and return the aggregated data frame:
            result = cls.do_the_grouping(df, group_columns, aggr_dict)

        if "statistics_per_million_words" in options.cfg.selected_features:
            corpus_size = corpus.get_corpus_size(filters=session.filter_list)
            result["statistics_per_million_words"] = result["statistics_frequency"].apply(
                lambda x: x / (corpus_size / 1000000))

        if ("statistics_normalized" in options.cfg.selected_features or
            "statistics_subcorpus_size" in options.cfg.selected_features or
            options.cfg.MODE == QUERY_MODE_CONTRASTS):
            corpus_features = [x for x, _ in corpus.resource.get_corpus_features() if x in options.cfg.selected_features and 
                               options.cfg.column_visibility.get("coq_{}_1".format(x), True)]
            column_list = []
            for col in result.columns:
                match = re.match("coq_(.*)_1", col)
                if match and match.group(1) in corpus_features:
                    column_list.append(match.group(1))
                    
            result["statistics_subcorpus_size"] = result.apply(corpus.get_subcorpus_size, axis=1, columns=column_list, filters=session.filter_list)

        if "statistics_normalized" in options.cfg.selected_features:
            result["statistics_normalized"] = result.apply(
                lambda x: x.statistics_frequency/x.statistics_subcorpus_size,
                axis=1)

        result["statistics_overall_proportion"] = result.statistics_frequency.divide(result.statistics_frequency.sum())
        if len(result.index) == 1:
            result["statistics_overall_entropy"] = 0
        else:
            result["statistics_overall_entropy"] = -result.statistics_overall_proportion.apply(lambda x: x * math.log(x, 2)).sum()

        # entries with no corpus_id are the result of empty frequency 
        # queries. Their frequency is set to zero:
        try:
            result.statistics_frequency[result.coquery_invisible_corpus_id == ""] = 0
        except (TypeError, AttributeError):
            pass

        return result

class ContrastQuery(FrequencyQuery):
    """
    ContrastQuery is a subclass of FrequencyQuery.
    
    In this subclass, :func:`aggregate_data` creates a square matrix with all 
    occurring combinations of output columns in the result data frame as rows
    columns. Each cell contains the log likelihood that the query frequency 
    in the subcorpus that is defined by the row is statistically different 
    from the token frequency in the subcorpus that is defined by the column.
    
    Calculations are based on http://ucrel.lancs.ac.uk/llwizard.html.
    
    Clicking on a contrast cell opens a dialog that gives further statistical 
    details.
    """

    _ll_cache = {}

    @classmethod
    def collapse_columns(cls, df, session):
        """
        Return a list of strings. Each string contains the concatinated 
        content of the feature cells in each row of the data frame.
        """
        # FIXME: columns should be processed in the order that they appear in
        # the None results table view.
        
        vis_cols = cls.get_visible_columns(df, session)
        return df.apply(lambda x: ":".join([x[col] for col in vis_cols]), axis=1).unique()

    @staticmethod
    def add_output_columns(session):
        if not hasattr(session, "_old_output_order"):
            session._old_output_order = list(session.output_order)
        if hasattr(session, "_contrast_order"):
            session.output_order = list(session._contrast_order)

    @staticmethod
    def remove_output_columns(session):
        session._contrast_order = list(session.output_order)
        session.output_order = list(session._old_output_order)

    @staticmethod
    def g_test(freq_1, freq_2, total_1, total_2):
        """
        This method calculates the G test statistic as described here:
        http://ucrel.lancs.ac.uk/llwizard.html
        
        For a formal description of the G² test, see Agresti (2013: 76).
        """
        if (freq_1, freq_2, total_1, total_2) not in ContrastQuery._ll_cache:
            exp1 = total_1 * (freq_1 + freq_2) / (total_1 + total_2)
            exp2 = total_2 * (freq_1 + freq_2) / (total_1 + total_2)
            
            G = 2 * (
                (freq_1 * math.log(freq_1 / exp1)) + 
                (freq_2 * math.log(freq_2 / exp2)))

            #obs = [ [freq_1, freq_2], [total_1 - freq_1, total_2 - freq_2]]
            #exp = 
            
            #total_1 * (total_1 + freq_1)/(total_1 + total_2)
            #total_2 * (total_1 + total_2)/(total_1 + total_2)

            #not_1 = total_1 - freq_1
            #not_2 = total_2 - freq_2



#e11 = (freq_1 + freq_2)*total_1/(total_1 + total_2)
#e21 = (freq_1 + freq_2)*total_2/(total_1 + total_2)
#e12 = (not_1 + not_2) * total_1/(total_1 + total_2)         
#e22 = (not_1 + not_2) * total_2/(total_1 + total_2)         

#l11 = freq_1 * math.log(freq_1)
#l21 = freq_2 * math.log(freq_2)
#l12 = not_1 * math.log(not_1)
#l22 = not_2 * math.log(not_2)

#G2 = 2 * (
    #sum(c(l11, l12, l21, l22, math.log(total_1))) - 
    #sum(c((not_1 + not_2) * math.log(not_1 + not_2), 
        #(freq_1 + freq_2) * math.log(freq_1 + freq_2),
        #total_1 * log(total_1),
        #total_2 * log(total_2))))

#G2 = 2 * ( sum(l11, l12, l21, l22, log(total_1 + total_2 - freq_1 - freq_2))
          #- sum((total_1 + total_2

            ContrastQuery._ll_cache[(freq_1, freq_2, total_1, total_2)] = G
        return ContrastQuery._ll_cache[(freq_1, freq_2, total_1, total_2)]        

    @classmethod
    def retrieve_loglikelihood(cls, *args, **kwargs):
        label = kwargs["label"]
        df = kwargs["df"]
        row = args[0]
        
        freq_1 = row.statistics_frequency
        total_1 = row.statistics_subcorpus_size
        
        freq_2 = df[df._row_id == label].statistics_frequency.values[0]
        total_2 = df[df._row_id == label].statistics_subcorpus_size.values[0]

        obs = [ [freq_1, freq_2], [total_1 - freq_1, total_2 - freq_2]]
        if options._use_scipy:
            g2, p_g2, _, _ = stats.chi2_contingency(obs, correction=False, lambda_="log-likelihood")
            return g2
        else:
            return cls.g_test(freq_1, freq_2, total_1, total_2)

    @classmethod
    def get_cell_content(cls, index, df, session):
        """
        Return that content for the indexed cell that is needed to handle 
        a click on it for the current aggregation.
        """
        vis_col = cls.get_visible_columns(session.data_table, session, ignore_hidden=True)
        print(index.column(), len(vis_col), index.row())
        
        #label = cls.collapse_columns(df, session)
        #[index.column()]
        row = df.iloc[index.row()]
        label = row._row_id
        column = df.iloc[index.column() - len(vis_col)]

        freq_1 = row.statistics_frequency
        total_1 = row.statistics_subcorpus_size
        
        freq_2 = column.statistics_frequency
        total_2 = column.statistics_subcorpus_size

        return {"freq_row": freq_1, "freq_col": freq_2, 
                "total_row": total_1, "total_col": total_2}

        try:
            return df.iloc[index.row()]
        except:
            return None

    @classmethod
    def aggregate_data(cls, df, corpus, **kwargs):
        """
        Parameters
        ----------
        df : DataFrame
            The data frame to be aggregated
            
        Returns
        -------
        result : DataFrame
        """
        session = kwargs["session"]
        if not len(df.index):
            return pd.DataFrame(columns=session.output_order)
        
        labels = cls.collapse_columns(df, session)
        freq = super(ContrastQuery, cls).aggregate_data(df, corpus, **kwargs)
        vis_col = cls.get_visible_columns(df, session)
        freq["_row_id"] = labels
        session.output_order = session._old_output_order + ["statistics_g_test_{}".format(x) for x in labels]
        for x in labels:
            freq["statistics_g_test_{}".format(x)] = freq.apply(cls.retrieve_loglikelihood, axis=1, label=x, df=freq)
        return freq

class ContingencyQuery(TokenQuery):
    """ 
    ContingencyQuery is a subclass of TokenQuery.
    
    In this subclass, :func:`aggregate_data` creates an aggregrate table of
    the data frame containing the query results. The results are grouped so
    that a contingency table is produced.
    """

    @staticmethod
    def add_output_columns(session):
        if not hasattr(session, "_old_output_order"):
            session._old_output_order = list(session.output_order)
        if hasattr(session, "_contingency_order"):
            session.output_order = list(session._contingency_order)

    @staticmethod
    def remove_output_columns(session):
        session._contingency_order = list(session.output_order)
        session.output_order = list(session._old_output_order)
    
    @classmethod
    def aggregate_data(cls, df, corpus, **kwargs):
        """
        Parameters
        ----------
        df : DataFrame
            The data frame to be aggregated
            
        Returns
        -------
        result : DataFrame
        """
        session = kwargs["session"]
        if not len(df.index):
            session.output_order += ["statistics_column_total"]
            return pd.DataFrame(columns=session.output_order)
        
        if hasattr(session, "_old_output_order"):
            session.output_order = list(session._old_output_order)

        if options.cfg.main_window:
            output_order = session.output_order
            tab = getattr(options.cfg.main_window, "table_model", None)
            if tab:
                header = options.cfg.main_window.ui.data_preview.horizontalHeader()
                logical_header = [tab.header[header.logicalIndex(i)] for i in range(header.count())]
                logical_header = [x for x in logical_header if x.startswith("coq")]
                for x in output_order:
                    if x not in logical_header:
                        logical_header.append(x)
                if logical_header:
                    output_order = logical_header
            session.output_order = output_order

        columns = []
        for x in session.output_order:
            if not x.startswith("coquery_invisible") and options.cfg.column_visibility.get(x, True):
                columns.append(x)

        row_columns = columns[:-1]
        row_list = [df[x] for x in row_columns if x in df.columns]

        if len(columns) == 0:
            result = pd.DataFrame({"statistics_column_total": [len(df.index)]})
        elif len(columns) > 1:
            col_column = columns[-1]
            result = pd.crosstab(row_list, df[col_column], margins=True).reset_index()
            session.output_order.remove(col_column)
            new_columns = list(result.columns)
            for i in range(len(row_columns), len(new_columns) - 1):
                col_label = "{}: {}".format(
                    session.translate_header(col_column), new_columns[i])
                new_columns[i] = col_label
                session.output_order.append(col_label)
            new_columns[-1] = "statistics_column_total"
            result.columns = new_columns  
            result
        else:
            col_column = ""
            result = pd.crosstab(df[columns[0]], columns=[], margins=True).reset_index()
            result.columns = [columns[0], "statistics_column_total"]

        if len(columns):
            #for x in columns[:-1]:
                #result[x][len(result.index)-1] = "---"
            result[result.columns[0]][len(result.index)-1] = COLUMN_NAMES["statistics_column_total"]

        session.output_order.append("statistics_column_total")
        return result.fillna("")

class StatisticsQuery(TokenQuery):
    def __init__(self, corpus, session):
        super(StatisticsQuery, self).__init__("", session)
        
    def insert_static_data(self, df):
        return df
        
    def append_results(self, df):
        """
        Append the last results to the data frame.
        
        Parameters
        ----------
        df : pandas.DataFrame
            The data frame to which the last query results will be added.
            
        Returns
        -------
        df : pandas.DataFrame
        """
        self.results_frame = self.Session.Resource.get_statistics()
        self.Session.output_order = [
            "coq_statistics_table",
            "coq_statistics_column",
            "coq_statistics_entries",
            "coq_statistics_uniques",
            "coq_statistics_uniquenessratio",
            "coq_statistics_averagefrequency",
            "coquery_invisible_rc_feature"]
        self.results_frame.columns = self.Session.output_order
        return self.results_frame

class CollocationQuery(TokenQuery):
    
    @staticmethod
    def mutual_information(f_1, f_2, f_coll, size, span):
        """ Calculate the Mutual Information for two words. f_1 and f_2 are
        the frequencies of the two words, f_coll is the frequency of 
        word 2 in the neighbourhood of word 1, size is the corpus size, and
        span is the size of the neighbourhood in words to the left and right
        of word 2.
        
        Following http://corpus.byu.edu/mutualinformation.asp, MI is 
        calculated as:

            MI = log ( (f_coll * size) / (f_1 * f_2 * span) ) / log (2)
        
        """
        try:
            MI = math.log((f_coll * size) / (f_1 * f_2 * span)) / math.log(2)
        except (ZeroDivisionError, TypeError, Exception) as e:
            logger.error("Error while calculating mutual information: f1={} f2={} fcol={} size={} span={}".format(f_1, f_2, f_coll, size, span))
            return None
        return MI

    @staticmethod
    def conditional_probability(freq_left, freq_total):
        """ Calculate the conditional probability Pcond to encounter the query 
        token given that the collocate occurred in the left neighbourhood of
        the token.

        Pcond(q | c) = P(c, q) / P(c) = f(c, q) / f(c),
        
        where f(c, q) is the number of occurrences of word c as a left 
        collocate of query token q, and f(c) is the total number of 
        occurrences of c in the corpus. """
        return float(freq_left) / float(freq_total)

    @classmethod
    def aggregate_data(cls, df, corpus, **kwargs):
        session = kwargs.get("session")
        if options.cfg.context_mode != CONTEXT_NONE:
            count_left = collections.Counter()
            count_right = collections.Counter()
            count_total = collections.Counter()
            
            left_span = options.cfg.context_left
            right_span = options.cfg.context_right

            features = []
            lexicon_features = corpus.resource.get_lexicon_features()
            for rc_feature in options.cfg.selected_features:
                if rc_feature in [x for x, _ in lexicon_features]:
                    features.append("coq_{}".format(rc_feature))
                
            corpus_size = corpus.get_corpus_size(filters=session.filter_list)
            query_freq = 0
            context_info = {}

            fix_col = ["coquery_invisible_corpus_id"]

            # FIXME: Be more generic than always using coq_word_label!
            left_cols = ["coq_context_lc{}".format(x + 1) for x in range(options.cfg.context_left)]
            # FIXME: currently, the token number is set to 1, because this class 
            # method doesn't know about the maximum token number in this query.
            # Somehow, get_max_tokens() needs to be passed to this method to 
            # effect something like max_tokens = cls.get_max_tokens(cls)
            max_tokens = 1 + left_span + right_span
            right_cols = ["coq_context_rc{}".format(x + 1) for x in range(options.cfg.context_right)]
            left_context_span = df[fix_col + left_cols]
            right_context_span = df[fix_col + right_cols]
            if not options.cfg.output_case_sensitive:
                if options.cfg.output_to_lower:
                    for column in left_cols:
                        left_context_span[column] = left_context_span[column].apply(lambda x: x.lower())
                    for column in right_cols:
                        right_context_span[column] = right_context_span[column].apply(lambda x: x.lower())
                else:
                    for column in left_cols:
                        left_context_span[column] = left_context_span[column].apply(lambda x: x.upper())
                    for column in right_cols:
                        right_context_span[column] = right_context_span[column].apply(lambda x: x.upper())

            left = left_context_span[left_cols].stack().value_counts()
            right = right_context_span[right_cols].stack().value_counts()

            all_words = set(list(left.index) + list(right.index))
        else:
            all_words = []
        
        engine = corpus.resource.get_engine()
        if all_words and options.cfg.context_mode != CONTEXT_NONE:
            
            left = left.reindex(all_words).fillna(0).astype(int)
            right = right.reindex(all_words).fillna(0).astype(int)
            
            collocates = pd.concat([left, right], axis=1)
            collocates = collocates.reset_index()
            collocates.columns = ["coq_collocate_label", "coq_collocate_frequency_left", "coq_collocate_frequency_right"]
            collocates["coq_collocate_frequency"] = collocates.sum(axis=1)
            collocates["statistics_frequency"] = collocates["coq_collocate_label"].apply(
                corpus.get_frequency, engine=engine, filters=session.filter_list)
            
            collocates["coq_conditional_probability_left"] = collocates.apply(
                lambda x: cls.conditional_probability(
                    x["coq_collocate_frequency_left"],
                    x["statistics_frequency"]) if x["statistics_frequency"] else None, 
                axis=1)
            collocates["coq_conditional_probability_right"] = collocates.apply(
                lambda x: cls.conditional_probability(
                    x["coq_collocate_frequency_right"],
                    x["statistics_frequency"]) if x["statistics_frequency"] else None, 
                axis=1)
            
            collocates["coq_mutual_information"] = collocates.apply(
                lambda x: cls.mutual_information(
                        f_1=len(df.index),
                        f_2=x["statistics_frequency"], 
                        f_coll=x["coq_collocate_frequency"],
                        size=corpus_size, 
                        span=left_span + right_span),
                axis=1)
            aggregate = collocates.drop_duplicates(subset="coq_collocate_label")
        else:
            aggregate = pd.DataFrame(columns=["coq_collocate_label", "coq_collocate_frequency_left", "coq_collocate_frequency_right", "coq_collocate_frequency", "statistics_frequency", "coq_conditional_probability_left", "coq_conditional_probability_right", "coq_mutual_information"])
        engine.dispose()
        return aggregate

    @staticmethod
    def add_output_columns(session):
        session._old_output_order = session.output_order
        session.output_order = []
        for label in ["coq_collocate_label", "coq_collocate_frequency_left", "coq_collocate_frequency_right", "coq_collocate_frequency", "statistics_frequency", "coq_conditional_probability_left", "coq_conditional_probability_right", "coq_mutual_information", "coquery_invisible_corpus_id", "coquery_invisible_number_of_tokens"]:
            if label not in session.output_order:
                session.output_order.append(label)

    @staticmethod
    def remove_output_columns(session):
        session.output_order = session._old_output_order
        
logger = logging.getLogger(NAME)<|MERGE_RESOLUTION|>--- conflicted
+++ resolved
@@ -42,209 +42,9 @@
 from . import tokens
 from . import options
 
-<<<<<<< HEAD
-=======
 if options._use_scipy:
     from scipy import stats
 
-class QueryFilter(object):
-    """ Define a class that stores a query filter. 
-    
-    Query filters are text strings that follow a very simple syntax. Valid
-    filter strings are:
-    
-    variable operator value
-    variable operator value value ...
-    variable operator value, value, ...
-    variable operator value-value
-    
-    'variable' contains the display name of a table column. If the display
-    name is ambiguous, i.e. if two or more tables contain a name with the
-    same column, the name is disambiguated by preceding it with the table
-    name, linked by a '.'.
-
-    """
-    
-    operators = (">", "<", "<>", "IN", "IS", "=", "LIKE")
-
-    def __init__(self, text = ""):
-        """ Initialize the filter. """
-        self._text = text
-        self._table = ""
-        self._resource = None
-        self._parsed = False
-        
-    def __str__(self):
-        # FIXME: this should rather be something like a canonical 
-        # representation of the filter, not the filter as it was entered by 
-        # the user. For instance, operators should be capitalized 
-        # automatically.
-        return self._text
-        
-    @property
-    def resource(self):
-        return self._resource
-    
-    @resource.setter
-    def resource(self, resource_class):
-        self._resource = resource_class
-    
-    @property
-    def text(self):
-        return self._text
-    
-    @text.setter
-    def text(self, s):
-        if self.validate(s):
-            self._text = s
-            self._variable, self._op, self._value_list, self._value_range = self.parse_filter(s)
-        else:
-            raise RuntimeError(msg_invalid_filter.format(s))
-    def __repr__(self):
-        return "QueryFilter('{}', {})".format(self.text, self.resource)
-    
-    def __str__(self):
-        l = [name for  _, name in self.resource.get_corpus_features() if name.lower == self._variable.lower()]        
-        if l:
-            variable_name = l[0]
-        else:
-            variable_name = self._variable
-        
-        if self._value_list:
-            return "{} {} {}".format(variable_name.capitalize(), self._op.lower(), ", ".join(sorted(self._value_list)))
-        elif self._value_range:
-            return "{} {} {}-{}".format(variable_name.capitalize(), self.op.lower(), min(self._value_range), max(self._value_range))
-        else:
-            return self._text.strip()
-            
-    def parse_filter(self, text):
-        """ Parse the text and return a tuple with the query filter 
-        components.  The tuple contains the components (in order) variable, 
-        operator, value_list, value_range.
-        
-        The component value_list is a list of all specified values. The 
-        componment value_range is a tuple with the lower and the upper limit
-        of the range specified in the text. Only one of the two components 
-        value_list and value_range contains valid values, the other is None.
-        
-        If the text is not a valid filter text, the tuple None, None, None, 
-        None is returned."""
-        
-        error_value = None, None, None, None
-        
-        if "<>" in text:
-            text.replace("<>", " <> ")
-        elif "=" in text:
-            text = text.replace("=", " = ")
-        elif "<" in text:
-            text = text.replace("<", " < ")
-        elif ">" in text:
-            text = text.replace(">", " > ")
-        
-        fields = str(text).split()
-        try:
-            self.var = fields[0]
-        except:
-            return error_value
-        try:
-            self.operator = fields[1]
-        except:
-            return error_value            
-        try:
-            values = fields[2:]
-        except:
-            return error_value
-        
-        if not values:
-            return error_value
-        
-        if self.operator.upper() in ("IS", "="):
-            self.value_range = None
-            self.value_list = [str(text).partition(self.operator)[-1].strip()]
-        else:
-            # check for range:
-            collapsed_values = "".join(fields[2:])
-            if collapsed_values.count("-") == 1:
-                self.value_list = None
-                self.value_range = tuple(collapsed_values.split("-"))
-            else:
-                self.value_range = None
-                self.value_list = sorted([x.strip("(),").strip() for x in values])
-
-        if (self.value_range or len(self.value_list) > 1) and self.operator.lower() in ("is", "="):
-            self.operator = "in"
-
-        if self.operator == "LIKE":
-            if self.value_range or len(self.value_list) > 1:
-                return error_value
-
-        self._parsed = True
-        return self.var, self.operator, self.value_list, self.value_range
-            
-    def validate(self, s):
-        """ 
-        Check if the text contains a valid filter. 
-        
-        A filter is valid if it has the form 'x OP y', where x is a resource 
-        variable name, OP is a comparison operator, and value is either a 
-        string, a number or a list. 
-        
-        Parameters
-        ----------
-        s : string
-            The text of the filter
-            
-        Returns
-        -------
-        b : boolean
-            True if the argumnet is a valid filter text, or False otherwise.
-        """
-        var, op, value_range, value_list = self.parse_filter(s)
-        if not var:
-            return False
-        variable_names = [name.lower() for  _, name in self.resource.get_corpus_features() + [("statistics_frequency", "freq")]]
-        if var.lower() not in variable_names:
-            return False
-        if variable_names.count(var.lower()) > 1:
-            logger.warning("Query filter may be ambiguous: {}".format(s))
-            return True
-        if op.lower() not in [x.lower() for x in self.operators]:
-            return False
-        return True
-    
-    def check_number(self, n):
-        """
-        Check whether the integer value n is filtered by this filter.
-        
-        Parameters
-        ----------
-        n : int
-            The value to be checked against the filter
-            
-        Returns
-        -------
-        b : boolean
-            True if the value is filtered by this filter, or False otherwise.
-        """
-        if not self._parsed:
-            self.parse_filter(self._text)
-            
-        try:
-            n = float(n)
-            if self.operator in ("=", "IS", "LIKE"):
-                return n == float(self.value_list[0])
-            elif self.operator == ">":
-                return n > float(self.value_list[0])
-            elif self.operator == "<":
-                return n < float(self.value_list[0])
-            elif self.operator == "<>":
-                return n != float(self.value_list[0])
-            elif self.operator == "IN":
-                return n >= float(self.value_range[0]) and n <= float(self.value_range[1])
-        except ValueError:
-            return False
-
->>>>>>> 0c82a858
 class TokenQuery(object):
     """ 
     This class manages the query string, and is responsible for the output 
