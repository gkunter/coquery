# -*- coding: utf-8 -*-
"""
queries.py is part of Coquery.

Copyright (c) 2016, 2017 Gero Kunter (gero.kunter@coquery.org)

Coquery is released under the terms of the GNU General Public License (v3).
For details, see the file LICENSE that you should have received along
with Coquery. If not, see <http://www.gnu.org/licenses/>.
"""

from __future__ import unicode_literals
from __future__ import print_function
from __future__ import division

import math
import hashlib

try:
    range = xrange
except NameError:
    pass

try:
    from numba import jit
except (ImportError, OSError):
    def jit(f):
        def inner(f, *args):
            return f(*args)
        return lambda *args: inner(f, *args)

import pandas as pd

from .defines import *
from .errors import *
from .general import *
from . import tokens
from . import options
from . import managers
from . import NAME


class TokenQuery(object):
    _id = 0
    """
    This class manages the query string, and is responsible for the output
    of the query results.
    """

    def __init__(self, S, Session):
        self.query_list = []
        for s in S.split("\n"):
            if s:
                self.query_list += tokens.preprocess_query(s)
        self.query_string = S
        self.Session = Session
        self.Resource = Session.Resource
        self.Corpus = Session.Corpus
        self.Results = []
        self.input_frame = pd.DataFrame()
        self.results_frame = pd.DataFrame()
        self._keys = []
        self.empty_query = False

    @staticmethod
    def get_visible_columns(df, session, ignore_hidden=False):
        """
        Return a list with the column names that are currently visible.
        """
        print("TokenQuery.get_visible_columns() is deprecated.")
        if ignore_hidden:
            return [x for x in list(df.columns.values) if (
                not x.startswith("coquery_invisible") and
                x in session.output_order)]
        else:
        # FIXME: use manager for column visibility
            return [x for x in list(df.columns.values) if (
                not x.startswith("coquery_invisible") and
                x in session.output_order)]

            #return [x for x in list(df.columns.values) if (
                #not x.startswith("coquery_invisible") and
                #x in session.output_order and
                #options.cfg.column_visibility.get(x, True))]

    def run(self, connection=None, to_file=False, **kwargs):
        """
        Run the query, and store the results in an internal data frame.

        This method runs all required subqueries for the query string, e.g.
        the quantified queries if quantified tokens are used. The results are
        stored in self.results_frame.

        Parameters
        ----------
        to_file : bool
            True if the query results are directly written to a file, and
            False if they will be displayed in the GUI. Data that is written
            directly to a file contains less information, e.g. it doesn't
            contain an origin ID or a corpus ID (unless requested).
        """
        manager = managers.get_manager(options.cfg.MODE,
                                       self.Resource.name)
        manager_hash = manager.get_hash()

        self.results_frame = pd.DataFrame()

        self._max_number_of_tokens = 0
        for x in self.query_list:
            self._max_number_of_tokens = max(self._max_number_of_tokens, len(x))

        tokens.QueryToken.set_pos_check_function(
            self.Resource.lexicon.pos_check_function)

        for i, self._sub_query in enumerate(self.query_list):
            self._current_number_of_tokens = len([x for _, x in self._sub_query if x])
            self._current_subquery_string = " ".join(["%s" % x for _, x in self._sub_query])

            if len(self.query_list) > 1:
                s = "Subquery #{} of {}: {}".format(
                            i+1,
                            len(self.query_list),
                            self._current_subquery_string)
                logger.info(s)

            query_string = self.Resource.get_query_string(self._sub_query,
                                                          options.cfg.selected_features,
                                                          to_file)

            df = None
            if options.cfg.use_cache and query_string:
                try:
                    md5 = hashlib.md5("".join(sorted(query_string)).encode()).hexdigest()
                    df = options.cfg.query_cache.get((self.Resource.name,
                                                      manager_hash, md5))
                except KeyError:
                    pass

            if df is None:
                if not query_string:
                    df = pd.DataFrame()
                else:
                    if options.cfg.verbose:
                        logger.info(query_string)

                    # SQLite: attach external databases
                    if self.Resource.db_type == SQL_SQLITE:
                        attach_list = self.Resource.get_attach_list(options.cfg.selected_features)
                        for db_name in attach_list:
                            path = os.path.join(options.cfg.database_path, "{}.db".format(db_name))
                            S = "ATTACH DATABASE '{}' AS {}".format(path, db_name)
                            try:
                                connection.execute(S)
                            except Exception:
                                pass

                    try:
                        results = (connection
                                   .execution_options(stream_results=True)
                                   .execute(query_string.replace("%", "%%")))
                    except Exception as e:
                        print(query_string)
                        print(e)
                        raise e

                    df = pd.DataFrame(list(iter(results)), columns=results.keys())

                    if len(df) == 0:
                        df = pd.DataFrame(columns=results.keys())

                    del results

                    if options.cfg.use_cache:
                        options.cfg.query_cache.add((self.Resource.name, manager_hash, md5), df)

            if not options.cfg.output_case_sensitive and len(df.index) > 0:
                word_column = getattr(self.Resource, QUERY_ITEM_WORD, None)
                lemma_column = getattr(self.Resource, QUERY_ITEM_LEMMA, None)
                for x in df.columns:
                    if ((word_column and word_column in x) or
                            (lemma_column and lemma_column in x)):
                        try:
                            if options.cfg.output_to_lower:
                                df[x] = df[x].apply(lambda x: x.lower() if x else x)
                            else:
                                df[x] = df[x].apply(lambda x: x.upper() if x else x)

                        except AttributeError:
                            pass

            df["coquery_invisible_number_of_tokens"] = self._current_number_of_tokens

            if len(df) > 0:
                if self.results_frame.empty:
                    self.results_frame = df
                else:
                    # apply clumsy hack that tries to make sure that the dtypes of
                    # data frames containing NaNs or empty strings does not change
                    # when appending the new data frame to the previous.

                    if df.dtypes.tolist() != self.results_frame.dtypes.tolist():
                        print("DIFFERENT DTYPES!")

                    ## The same hack is also needed in session.run_queries().
                    #if len(self.results_frame) > 0 and df.dtypes.tolist() != dtype_list.tolist():
                        #for x in df.columns:
                            ## the idea is that pandas/numpy use the 'object'
                            ## dtype as a fall-back option for strange results,
                            ## including those with NaNs.
                            ## One problem is that integer columns become floats
                            ## in the process. This is so because Pandas does not
                            ## have an integer NA type:
                            ## http://pandas.pydata.org/pandas-docs/stable/gotchas.html#support-for-integer-na

                            #if df.dtypes[x] != dtype_list[x]:
                                #_working = None
                                #if df.dtypes[x] == object:
                                    #if not df[x].any():
                                        #df[x] = [np.nan] * len(df)
                                        #dtype_list[x] = self.results_frame[x].dtype
                                #elif dtype_list[x] == object:
                                    #if not self.results_frame[x].any():
                                        #self.results_frame[x] = [np.nan] * len(self.results_frame)
                                        #dtype_list[x] = df[x].dtype
                    #else:
                        #dtype_list = df.dtypes
                    #print(dtype_list)

                    self.results_frame = self.results_frame.append(df)

        self.results_frame = self.results_frame.reset_index(drop=True)
        TokenQuery._id += 1
        self._query_id = TokenQuery._id
        return self.results_frame

    def get_max_tokens(self):
        """
        Return the maximum number of tokens that this query produces.

        The maximum number of tokens is determined by the number of token
        strings, modified by the quantifiers. For each query, query_list
        contains the quantified sub-queries. The maximum number of tokens is
        the maximum of number_of_tokens for these sub-queris.

        Returns
        -------
        maximum : int
            The maximum number of tokens that may be produced by this query.
        """
        maximum = 0
        for token_list in self.query_list:
            maximum = max(maximum, len(token_list))
        return maximum

    def get_token_numbering(self, n):
        """
        Create a suitable number label for the nth lexical column.

        If the specified column was not created by a quantified query token,
        or if the maximum quantificatin of that query token was 1, the label
        will correspond to the query token number. Otherwise, it will take
        the form "x.y", where x is the query token number, and y is the
        repetition number of that query token.

        If the quantified columns are not aligned (i.e. if
        options.cfg.align_quantified is not set), this function simply
        returns a string representation of n.

        Parameters
        ----------
        n : int
            An lexical output column number

        Returns
        -------
        s : string
            A string representing a suitable number label
        """
        if not options.cfg.align_quantified:
            return "{}".format(n + 1)
        L = []
        for i, x in enumerate(self.query_string.split(" ")):
            _, _, length = tokens.get_quantifiers(x)
            if length == 1:
                L.append("{}".format(i+1))
            else:
                for y in range(length):
                    L.append("{}.{}".format(i + 1, y + 1))
        if n > len(L) - 1:
            return n + 1
        return L[n]

    def insert_static_data(self, df):
        """
        Insert columns that are constant for each query result in the query.

        Static data is the data that is not obtained from the database, but
        is derived from external sources, e.g. the current system time,
        the other columns in the input file, the query string, etc.

        Parameters
        ----------
        df : DataFrame
            The data frame into which the static data is inserted.

        Returns
        -------
        df : DataFrame
            The data frame containing also the static data.
        """

        # if df is empty, a dummy data frame is created with NAs in all
        # content columns. This is needed so that frequency queries with empty
        # results can be displayed as 0.
        if (len(df) == 0):
            col = []
            for x in options.cfg.selected_features:
                if x.startswith("coquery_"):
                    col.append(x)
                else:
                    col += [y for y in self.Resource.format_resource_feature(x, self._max_number_of_tokens) if y not in col]
            col.append("coquery_dummy")
            if options.cfg.context_mode != CONTEXT_NONE:
                col.append("coquery_invisible_corpus_id")
                col.append("coquery_invisible_origin_id")
            df = pd.DataFrame([[pd.np.nan] * len(col)], columns=col)
            df["coquery_invisible_number_of_tokens"] = self._current_number_of_tokens
            self.empty_query = True
        else:
            df["coquery_dummy"] = 0
            self.empty_query = False

<<<<<<< HEAD
        columns = [x for x in options.cfg.selected_features if x.startswith("coquery_")]
        columns += list(self.input_frame.columns)
        group_functions = self.Session.group_functions
        if group_functions or options.cfg.group_filter_list:
            columns += options.cfg.group_columns
=======
        columns = self.Session.output_order
>>>>>>> bed0c62e

        for column in columns:
            if column == "coquery_query_string":
                df[column] = self.query_string
            elif column == "coquery_expanded_query_string":
                df[column] = self._current_subquery_string
            elif column.startswith("coquery_query_token"):
                token_list = self.query_string.split()
                # construct a list with the maximum number of quantified
                # token repetitions. This is used to look up the query token
                # string.
                L = []
                for x in token_list:
                    token, _, length = tokens.get_quantifiers(x)
                    L += [token] * length
                try:
                    n = int(column.rpartition("_")[-1])
                    df[column] = L[n-1]
                except (ValueError, IndexError):
                    df[column] = ""
            else:
                # add column labels for the columns in the input file:
                if all([x is None for x in self.input_frame.columns]):
                    # no header in input file, so use X1, X2, ..., Xn:
                    input_columns = [("coq_X{}".format(x), x) for x in range(len(self.input_frame.columns))]
                else:
                    input_columns = [("coq_{}".format(x), x) for x in self.input_frame.columns]
                for df_col, input_col in input_columns:
                    df[df_col] = self.input_frame[input_col][0]
        df["coquery_invisible_query_id"] = self._query_id
        return df


class StatisticsQuery(TokenQuery):
    def __init__(self, corpus, session):
        super(StatisticsQuery, self).__init__("", session)

    def insert_static_data(self, df):
        return df

    def run(self, connection=None, to_file=False, **kwargs):
        self.results_frame = self.Session.Resource.get_statistics(connection, **kwargs)
        return self.results_frame


def get_query_type(MODE):
    if MODE == QUERY_MODE_STATISTICS:
        return StatisticsQuery
    else:
        return TokenQuery

logger = logging.getLogger(NAME)<|MERGE_RESOLUTION|>--- conflicted
+++ resolved
@@ -330,15 +330,8 @@
             df["coquery_dummy"] = 0
             self.empty_query = False
 
-<<<<<<< HEAD
         columns = [x for x in options.cfg.selected_features if x.startswith("coquery_")]
         columns += list(self.input_frame.columns)
-        group_functions = self.Session.group_functions
-        if group_functions or options.cfg.group_filter_list:
-            columns += options.cfg.group_columns
-=======
-        columns = self.Session.output_order
->>>>>>> bed0c62e
 
         for column in columns:
             if column == "coquery_query_string":
