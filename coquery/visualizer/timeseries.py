--- conflicted
+++ resolved
@@ -2,11 +2,7 @@
 """
 timeseries.py is part of Coquery.
 
-<<<<<<< HEAD
-Copyright (c) 2016-2019 Gero Kunter (gero.kunter@coquery.org)
-=======
 Copyright (c) 2016-2021 Gero Kunter (gero.kunter@coquery.org)
->>>>>>> 70203e50
 
 Coquery is released under the terms of the GNU General Public License (v3).
 For details, see the file LICENSE that you should have received along
