# -*- coding: utf-8 -*-
"""
treemap.py is part of Coquery.

Copyright (c) 2016-2019 Gero Kunter (gero.kunter@coquery.org)

Coquery is released under the terms of the GNU General Public License (v3).
For details, see the file LICENSE that you should have received along
with Coquery. If not, see <http://www.gnu.org/licenses/>.
"""
<<<<<<< HEAD

from __future__ import division
from __future__ import print_function

# if squarify is not available, the TreeMap visualization will not be included
# in provided_visualizations (see end of this file)
=======
from PyQt5 import QtCore, QtWidgets
>>>>>>> 91072e3f
try:
    import squarify
except ImportError:
    squarify_available = False
else:
    squarify_available = True


from matplotlib.patches import Rectangle
from matplotlib import pyplot as plt
import seaborn as sns

from coquery.visualizer import visualizer as vis
from coquery.visualizer.colorizer import (
    Colorizer, ColorizeByFactor, ColorizeByFreq, ColorizeByNum)

<<<<<<< HEAD
from coquery.gui.pyqt_compat import QtWidgets, QtCore, tr
=======
from coquery.gui.pyqt_compat import tr
>>>>>>> 91072e3f


class TreeMap(vis.Visualizer):
    name = "Treemap"
    icon = "Scatterplot"
    text_boxes = 70
    text_rotate = False
    box_padding = True
    box_border = False
    box_style = {"boxstyle": "round", "fc": "w", "ec": "0.5", "alpha": 0.7}

    axes_style = "white"

    def get_custom_widgets(self, *args, **kwargs):
        label = tr("TreeMap", "Padding", None)
        self.check_padding = QtWidgets.QCheckBox(label)
        self.check_padding.setCheckState(
            QtCore.Qt.Checked if self.box_padding is not None else
            QtCore.Qt.Unchecked)

        label = tr("TreeMap", "Draw border", None)
        self.check_border = QtWidgets.QCheckBox(label)
        self.check_border.setCheckState(
            QtCore.Qt.Checked if self.box_border else
            QtCore.Qt.Unchecked)

        label = tr("TreeMap", "Draw text boxes", None)
        self.group_transparency = QtWidgets.QGroupBox()
        self.group_transparency.setTitle(label)
        layout_group = QtWidgets.QHBoxLayout()
        self.group_transparency.setLayout(layout_group)
        self.group_transparency.setCheckable(True)
        self.group_transparency.setChecked(self.text_boxes is not None)

        label = tr("TreeMap", "Transparency:", None)
        self.label_transparency = QtWidgets.QLabel(label)
        self.slide_transparency = QtWidgets.QSlider()
        self.slide_transparency.setOrientation(QtCore.Qt.Horizontal)
        self.slide_transparency.setMinimum(0)
        self.slide_transparency.setMaximum(100)
        self.slide_transparency.setSingleStep(5)
        self.slide_transparency.setPageStep(25)
        self.slide_transparency.setTickPosition(
            self.slide_transparency.TicksAbove)
        self.slide_transparency.setValue(self.text_boxes)

        layout_group.addWidget(self.label_transparency)
        layout_group.addWidget(self.slide_transparency)
        layout_group.setStretch(1, 1)
        layout_group.setAlignment(QtCore.Qt.AlignCenter)

        label = tr("TreeMap", "Rotate text", None)
        self.check_rotate = QtWidgets.QCheckBox(label)
        self.check_rotate.setCheckState(
            QtCore.Qt.Checked if self.text_rotate else
            QtCore.Qt.Unchecked)

        hlayout1 = QtWidgets.QHBoxLayout()
        hlayout1.addWidget(self.check_padding)
        hlayout1.addWidget(self.check_border)

        return ([hlayout1, self.check_rotate, self.group_transparency],
                [self.check_padding.stateChanged,
                 self.check_border.stateChanged,
                 self.group_transparency.toggled,
                 self.check_rotate.stateChanged,
                 self.slide_transparency.valueChanged],
                [])

    def update_values(self):
        self.box_border = self.check_border.isChecked()
        self.box_padding = self.check_padding.isChecked()
        if self.slide_transparency.isEnabled():
            self.text_boxes = self.slide_transparency.value()
        else:
            self.text_boxes = None
        self.text_rotate = self.check_rotate.isChecked()

    def transform(self, rect, x, y, dx, dy, padding=1):
        if not self.box_padding:
            return rect

        if (rect["x"] > x and rect["dx"] > padding):
            rect["x"] += padding
            rect["dx"] -= padding

        if (rect["x"] + rect["dx"] < dx - padding and
                rect["dx"] > padding):
            rect["dx"] -= padding

        if (rect["y"] > y and rect["dy"] > padding):
            rect["y"] += padding
            rect["dy"] -= padding

        if (rect["y"] + rect["dy"] < dy - padding and
                rect["dy"] > padding):
            rect["dy"] -= padding

        return rect

    def add_text(self, label, rect):
        x, y, dx, dy = rect["x"], rect["y"], rect["dx"], rect["dy"]
        plt.gca().text(x + dx / 2.0, y + dy / 2.0, label,
                       va="center", ha="center",
                       rotation=90 if self.text_rotate else 0,
                       bbox=self.box_style if self.text_boxes else None)

    def draw_rect(self, rect, col, norm_x, norm_y):
        rect = self.transform(rect, 0, 0, norm_x, norm_y)
        x, y, dx, dy = rect["x"], rect["y"], rect["dx"], rect["dy"]
        patch = Rectangle(
            xy=(x, y),
            width=dx, height=dy,
            facecolor=col,
            edgecolor="black" if self.box_border else "none")
        plt.gca().add_patch(patch)

        if self.text_boxes:
            self.box_style["alpha"] = self.text_boxes / 100

    def get_frm_string(self, S):
        if S.dtype == int:
            return "{:.0f}"
        else:
            return self.frm_str

    def get_rects(self, values, x, y, dx, dy):
        normed = [val * dx * dy / values.sum() for val in values]
        return squarify.squarify(normed, x, y, dx, dy)

    def plot_facet(self, data, color, x=None, y=None, z=None,
                   levels_x=None, levels_y=None, levels_z=None,
                   palette=None, color_number=None, **kwargs):

        def _get_most_frequent(x):
            return x.value_counts().index[0]

        norm_x, norm_y = self.get_figure_size()

        category = None
        numeric = None
        second_category = None

        aggregator = vis.Aggregator()

        if (x and data[x].dtype == object and
                y and data[y].dtype == object):
            category = x
            second_category = y
            numeric = "COQ_FREQ"
            aggregator.add(second_category, "count", name=numeric)
        else:
            if x:
                if data.dtypes[x] == object:
                    category = x
                else:
                    numeric = x

            if y:
                if data.dtypes[y] == object:
                    category = y
                else:
                    numeric = y

            if not numeric:
                numeric = "COQ_FREQ"
                aggregator.add(category, "count", name=numeric)
            else:
                aggregator.add(numeric, "mean")

        # Add hue variable to aggregation:
        if z:
            if z == category:
                hues = numeric
                self._colorizer = ColorizeByFreq(palette, color_number)
            else:
                hues = "COQ_HUE"
                if data[z].dtype == object:
                    fnc = "mode"
                    self._colorizer = ColorizeByFactor(
                        palette, color_number, levels_z)
                else:
                    fnc = "max"
                    self._colorizer = ColorizeByNum(
                        palette, color_number, data[z])
                aggregator.add(z, fnc, name=hues)
        else:
            hues = category
            self._colorizer = Colorizer(palette, color_number,
                                        levels_x or levels_y)
        if second_category:
            df = aggregator.process(data, [category, second_category])
            _df = (df[[category, numeric]].drop_duplicates()
                                          .groupby(category)
                                          .agg({numeric: "sum"})
                                          .reset_index()
                                          .sort_values([numeric, category]))
            values = _df[numeric].values
        else:
            df = aggregator.process(data, category)
            df = df.sort_values([numeric, category])
            values = df[numeric].values

        rects = self.get_rects(values, 0, 0, norm_x, norm_y)

        self._ylab = ""
        self._xlab = category

        self.legend_title = self._colorizer.legend_title(z)
        self.legend_palette = self._colorizer.legend_palette()
        self.legend_levels = self._colorizer.legend_levels()

        if not second_category:
            s = self.get_frm_string(df[numeric])
            frm = "{{}}\n{}".format(s)
            labels = df.apply(
                lambda row: frm.format(row[category], row[numeric]),
                axis="columns")
            for rect, col in zip(rects,
                                 self._colorizer.get_hues(df[hues])[::-1]):
                self.draw_rect(rect, col, norm_x, norm_y)
            for label, rect in zip(labels, rects):
                self.add_text(label, rect)
        else:
            numeric2 = "COQ_FREQ2"
            frm = "{{}}:{{}}\n{}".format(self.get_frm_string(df[numeric]))

            for rect, xval, col in zip(
                    rects, df[x], self._colorizer.get_hues(df[hues])[::-1]):
                rect = self.transform(rect, 0, 0, norm_x, norm_y)
                rx = rect["x"]
                ry = rect["y"]
                dx = rect["dx"]
                dy = rect["dy"]

                sub_agg = vis.Aggregator()
                sub_agg.add(numeric, "sum", name=numeric2)

                dsub = sub_agg.process(df[df[x] == xval], y)
                values = dsub[numeric2].values
                rsub = self.get_rects(values, 0, 0, dx, dy)
                for sr, yval, count in zip(rsub, dsub[y], values):
                    sr["x"] += rx
                    sr["y"] += ry
                    self.draw_rect(sr, col, rx + dx, ry + dy)
                    # FIXME: The labels don't work as expected
                    self.add_text(frm.format(xval, yval, count), sr)
        ax = plt.gca()
        ax.set(xticklabels=[], xlim=[0, norm_x])
        ax.set(yticklabels=[], ylim=[0, norm_y])
        sns.despine(ax=ax, top=True, bottom=True, left=True, right=True)
        return ax

    @staticmethod
    def validate_data(data_x, data_y, df, session):
        cat, num, none = vis.Visualizer.count_parameters(
            data_x, data_y, df, session)

        if len(num) > 1 or len(cat) == 0:
            return False

        return True

    def suggest_legend(self):
        return self.z


if squarify_available:
    provided_visualizations = [TreeMap]
else:
    provided_visualizations = []<|MERGE_RESOLUTION|>--- conflicted
+++ resolved
@@ -2,22 +2,16 @@
 """
 treemap.py is part of Coquery.
 
-Copyright (c) 2016-2019 Gero Kunter (gero.kunter@coquery.org)
+Copyright (c) 2016-2022 Gero Kunter (gero.kunter@coquery.org)
 
 Coquery is released under the terms of the GNU General Public License (v3).
 For details, see the file LICENSE that you should have received along
 with Coquery. If not, see <http://www.gnu.org/licenses/>.
 """
-<<<<<<< HEAD
-
-from __future__ import division
-from __future__ import print_function
+from PyQt5 import QtCore, QtWidgets
 
 # if squarify is not available, the TreeMap visualization will not be included
 # in provided_visualizations (see end of this file)
-=======
-from PyQt5 import QtCore, QtWidgets
->>>>>>> 91072e3f
 try:
     import squarify
 except ImportError:
@@ -25,7 +19,6 @@
 else:
     squarify_available = True
 
-
 from matplotlib.patches import Rectangle
 from matplotlib import pyplot as plt
 import seaborn as sns
@@ -34,11 +27,7 @@
 from coquery.visualizer.colorizer import (
     Colorizer, ColorizeByFactor, ColorizeByFreq, ColorizeByNum)
 
-<<<<<<< HEAD
-from coquery.gui.pyqt_compat import QtWidgets, QtCore, tr
-=======
 from coquery.gui.pyqt_compat import tr
->>>>>>> 91072e3f
 
 
 class TreeMap(vis.Visualizer):
