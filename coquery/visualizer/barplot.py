--- conflicted
+++ resolved
@@ -2,11 +2,7 @@
 """
 barplot.py is part of Coquery.
 
-<<<<<<< HEAD
-Copyright (c) 2016–2019 Gero Kunter (gero.kunter@coquery.org)
-=======
 Copyright (c) 2016–2021 Gero Kunter (gero.kunter@coquery.org)
->>>>>>> 70203e50
 
 Coquery is released under the terms of the GNU General Public License (v3).
 For details, see the file LICENSE that you should have received along
@@ -169,7 +165,6 @@
                     levels = self.levels_y
                 hues = [self.colorizer.get_hues(levels)[0]] * len(levels)
             else:
-<<<<<<< HEAD
                 df = kwargs["data"]
                 hues = self.colorizer.get_hues(df[self.COL_COLUMN])
             rgb = [hues]
@@ -196,32 +191,6 @@
                 art.set_facecolor(color)
 
     def set_titles(self, **kwargs):
-=======
-                df = self.args["data"]
-                rgb = self.colorizer.get_hues(df[:, self.COL_COLUMN])
-
-            assert len(ax.containers[0]) == len(rgb)
-
-            for i, art in enumerate(ax.containers[0]):
-                art.set_facecolor(rgb[i])
-        else:
-            # colorize two categorical series
-            data = self.args["data"]
-            rgb = self.colorizer.get_hues(data[:, self.COL_COLUMN])
-            data[self.RGB_COLUMN] = rgb
-
-            for i, cont in enumerate(ax.containers):
-                val_y = self.levels_y[i]
-                for j, art in enumerate(cont):
-                    val_x = self.levels_x[j]
-                    row = data[(data[self.x] == val_x) &
-                               (data[self.y] == val_y)]
-                    if len(row):
-                        color = row[:, self.RGB_COLUMN].tolist()[0]
-                        art.set_facecolor(color)
-
-    def set_titles(self):
->>>>>>> 70203e50
         self._xlab, self._ylab = BarPlot.DEFAULT_LABEL, BarPlot.DEFAULT_LABEL
         if kwargs["x"] != self.NUM_COLUMN:
             self._xlab = self.x
@@ -376,15 +345,8 @@
     def plt_func(self, **kwargs):
         levels = kwargs.pop("levels")
         df = kwargs.pop("data")
-<<<<<<< HEAD
 
         containers = []
-=======
-        for val in levels[::-1]:
-            _ax = sns.barplot(data=df[df[self.COL_COLUMN] == val], **kwargs)
-        else:
-            _ax = plt.gca()
->>>>>>> 70203e50
 
         for val in levels[::-1]:
             ax = sns.barplot(data=df[df[self.COL_COLUMN] == val],
