--- conflicted
+++ resolved
@@ -2,11 +2,7 @@
 """
 colorizer.py is part of Coquery.
 
-<<<<<<< HEAD
-Copyright (c) 2018-2019 Gero Kunter (gero.kunter@coquery.org)
-=======
 Copyright (c) 2018–2021 Gero Kunter (gero.kunter@coquery.org)
->>>>>>> 70203e50
 
 Coquery is released under the terms of the GNU General Public License (v3).
 For details, see the file LICENSE that you should have received along
@@ -16,12 +12,8 @@
 from __future__ import division
 from __future__ import unicode_literals
 
-<<<<<<< HEAD
 import pandas as pd
-=======
 import numpy as np
-import seaborn as sns
->>>>>>> 70203e50
 
 from coquery.gui.pyqt_compat import QtCore
 from coquery.general import pretty, recycle
@@ -33,13 +25,8 @@
 
 
 class Colorizer(QtCore.QObject):
-<<<<<<< HEAD
     def __init__(self, palette):
-        super(Colorizer, self).__init__()
-=======
-    def __init__(self, palette, ncol, values=None):
         super().__init__()
->>>>>>> 70203e50
         self.palette = palette
         self._title_frm = ""
         self._entry_frm = "{val}"
@@ -92,9 +79,9 @@
         self._entry_frm = s
 
     @staticmethod
-    def hex_to_rgb(l):
+    def hex_to_rgb(lst):
         return [(int(s[1:3], 16), int(s[3:5], 16), int(s[5:7], 16))
-                for s in l]
+                for s in lst]
 
     @staticmethod
     def rgb_to_hex(lst):
@@ -118,14 +105,9 @@
 
 
 class ColorizeByFactor(Colorizer):
-<<<<<<< HEAD
     def __init__(self, palette, values):
-        super(ColorizeByFactor, self).__init__(palette)
+        super().__init__(palette)
         self.values = values
-=======
-    def __init__(self, palette, ncol, values):
-        super().__init__(palette, ncol, values)
->>>>>>> 70203e50
         self.set_title_frm("{z}")
 
     def get_hues(self, data, ncol=None):
@@ -145,16 +127,11 @@
 
 
 class ColorizeByNum(Colorizer):
-<<<<<<< HEAD
     def __init__(self, palette, vrange):
-        super(ColorizeByNum, self).__init__(palette)
+        super().__init__(palette)
         self.vrange = vrange
         self.set_title_frm("{z}")
         self.dtype = None
-=======
-    def __init__(self, palette, ncol, values, vrange=None):
-        super().__init__(palette, ncol, values)
->>>>>>> 70203e50
 
     def set_entry_frm(self, s):
         self._entry_frm = s
@@ -175,26 +152,10 @@
         else:
             self.bins = pretty((vmin, vmax), ncol)
             self.set_entry_frm("≥ {val}")
-<<<<<<< HEAD
-        self.binned = pd.np.digitize(data, self.bins, right=False) - 1
+
+        self.binned = np.digitize(data, self.bins, right=False) - 1
         pal = self.palette
         return [pal[val] for val in self.binned]
-=======
-
-        self.set_title_frm("{z}")
-
-    def set_entry_frm(self, s):
-        self._entry_frm = s
-
-    def get_hues(self, data):
-        pal = self.get_palette(n=self.ncol)
-
-        if not self._direct_mapping:
-            pal = pal[::-1]
-
-        binned = np.digitize(data, self.bins, right=False) - 1
-        return [pal[val] for val in binned]
->>>>>>> 70203e50
 
     def legend_palette(self):
         return self.palette
@@ -214,18 +175,10 @@
 
 
 class ColorizeByFreq(Colorizer):
-<<<<<<< HEAD
     def get_hues(self, data, ncol=None):
-        self.bins = pd.np.linspace(data.min(), data.max(),
-                                   ncol,
-                                   endpoint=False)
+        self.bins = np.linspace(data.min(), data.max(),
+                                ncol,
+                                endpoint=False)
         pal = self.get_palette(n=ncol)
-        binned = pd.np.digitize(data, self.bins, right=False) - 1
-=======
-    def get_hues(self, data):
-        self.bins = np.linspace(data.min(), data.max(),
-                                self.ncol, endpoint=False)
-        pal = self.get_palette(n=self.ncol)
         binned = np.digitize(data, self.bins, right=False) - 1
->>>>>>> 70203e50
         return [pal[val] for val in binned]