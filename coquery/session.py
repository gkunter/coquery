--- conflicted
+++ resolved
@@ -159,12 +159,8 @@
                 filepath_or_buffer=InputFile,
                 sep=options.cfg.input_separator,
                 quotechar=options.cfg.quote_char,
-<<<<<<< HEAD
                 encoding=options.cfg.input_encoding,
                 na_filter=False)
-=======
-                encoding=options.cfg.input_encoding)
->>>>>>> 2ac74523
 
             if options.cfg.file_has_headers and self.header == None:
                 self.header = input_file.columns.values.tolist()
