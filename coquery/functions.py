# -*- coding: utf-8 -*-
"""
functions.py is part of Coquery.

Copyright (c) 2016, 2017 Gero Kunter (gero.kunter@coquery.org)

Coquery is released under the terms of the GNU General Public License (v3).
For details, see the file LICENSE that you should have received along
with Coquery. If not, see <http://www.gnu.org/licenses/>.
"""

from __future__ import unicode_literals
from __future__ import division

import random
import string
import re
import sys
import pandas as pd
import numpy as np
import sqlalchemy
import operator
import logging

from . import options, sqlhelper, NAME
from .defines import *
from .general import CoqObject, collapse_words, get_visible_columns
from .gui.pyqt_compat import get_toplevel_window

try:
    max_int = sys.maxint
except AttributeError:
    max_int = sys.maxsize

# use stats.iqr() and stats.mode() if possible, otherwise use
# replacement methods:
try:
    from scipy import stats
    if "iqr" not in dir (stats):
        # the 'iqr' method is not available in Python 2.7:
        raise ImportError
except ImportError:
    import collections

    def _mode(x):
        return collections.Counter(x).most_common()[0][0]

    def _iqr(x):
        return np.subtract(*np.percentile(x, [75, 25]))
else:
    _iqr = stats.iqr
    _mode = stats.mode

def _save_first(x):
    l = [y for y in x if y is not None]
    try:
        return l[0]
    except IndexError:
        return None

def _save_last(x):
    l = [y for y in x if y]
    try:
        return l[-1]
    except IndexError:
        return None

combine_map = {
    "all": all,
    "any": any,
    "none": lambda x: not any(x),
    "sum": sum,
    "max": max,
    "min": min,
    "mean": np.mean,
    "sd": np.std,
    "median": np.median,
    "mode": _mode,
    "IQR": _iqr,
    "first": _save_first,
    "last": _save_last,
    "random": lambda x: np.random.choice(x),
    "join": lambda x, y: y.join(x),
    }

BOOL_COMBINE = ["all", "any", "none"]
SEQ_COMBINE = ["first", "last", "random", "mode", "max", "min"]
NUM_COMBINE = ["sum", "mean", "sd", "median", "IQR"]
NO_COMBINE = []

STR_COMBINE = SEQ_COMBINE + BOOL_COMBINE
NUM_COMBINE = NUM_COMBINE + SEQ_COMBINE
ALL_COMBINE = NUM_COMBINE + SEQ_COMBINE + BOOL_COMBINE


#############################################################################
## Base function
#############################################################################

class Function(CoqObject):
    _name = "virtual"
    parameters = 0
    toggle_parameters = {}
    default_aggr = "first"
    allow_null = False
    combine_modes = ALL_COMBINE
    no_column_labels = False # True if the columns appear in the function name
    single_column = True
    drop_on_na = True

    minimum_columns = None
    maximum_columns = None

    @staticmethod
    def get_description():
        return "Base functions"

    def __init__(self, columns=None, value=None, label=None, alias=None,
                 group=None, aggr=None, **kwargs):
        """
        """
        if columns is None:
            columns = []
        super(Function, self).__init__()
        self.columns = columns
        self.alias = alias
        self.group = group
        self.value = value
        self._label = label
        if aggr is not None:
            self.aggr = aggr
        else:
            self.aggr = self.default_aggr
        self.select = combine_map[self.aggr]

    def __repr__(self):
        return "{}(columns=[{}], value={}, group={}".format(
            self._name, ", ".format(self.columns),
            self.value, self.group)

    @classmethod
    def get_name(cls):
        if cls._name in COLUMN_NAMES:
            return COLUMN_NAMES[cls._name]
        else:
            return cls._name

    def get_flag(self, flag):
        return False

    def get_label(self, session, manager, unlabel=False):
        if self._label and not unlabel:
            return self._label

        if self.group:
            return "{}:{}".format(self.group.name, self.get_name())
        elif self.no_column_labels:
            return self.get_name()
        else:
            args = []
            args.append(",".join([session.translate_header(x)
                                  for x in self.columns]))
            if self.value:
                args.append('"{}"'.format(self.value))
            if len(self.columns) > 1:
                args.append('"{}"'.format(self.aggr))

            return "{}({})".format(self.get_name(), ", ".join(args))

    def set_label(self, label):
        self._label = label

    def _func(self, col):
        """
        Defines the function that is applied the columns in the data frame
        that is passed to this function.

        Parameters
        ----------
        col : pandas.Series
            A column from a data frame

        Returns
        -------
        col : pandas.Series
            The column after the function has been applied
        """
        return col

    def get_id(self):
        if self.alias:
            return self.alias
        else:
            if self.group:
                return "func_{}_group_{}".format(self._name, self.get_hash())
            else:
                return "func_{}_{}".format(self._name, self.get_hash())

    def find_function(self, df, fun):
        fun_id = fun.get_id()
        for col in df.columns.values:
            if col == fun_id:
                return col
        return None

    def evaluate(self, df, *args, **kwargs):
        try:
            val = df[self.columns].apply(self._func)
            if len(val.columns) > 1:
                val = val.apply(self.select, axis="columns")
        except (KeyError, ValueError):
            val = self.constant(df, None)

        return val

    @classmethod
    def validate_input(cls, value):
        return bool(value) or cls.allow_null

    def constant(self, df, value):
        """
        Return a Series with constant values.
        """
        return pd.Series(data=[value] * len(df), index=df.index)


#############################################################################
## String functions
#############################################################################

class StringFunction(Function):
    combine_modes = STR_COMBINE

    @staticmethod
    def get_description():
        return "String functions"

    @classmethod
    def validate_regex(cls, value):
        try:
            re.compile(value, re.UNICODE)
        except Exception:
            return False
        else:
            return True

    @classmethod
    def validate_input(cls, value):
        return True


class StringRegEx(StringFunction):
    validate_input = StringFunction.validate_regex

    def __init__(self, value, columns=None, *args, **kwargs):
        super(StringRegEx, self).__init__(columns, *args, **kwargs)
        self.value = value
        try:
            self.re = re.compile(value, re.UNICODE)
        except Exception:
            self.re = None


class StringChain(StringFunction):
    _name = "CONCAT"
    parameters = 1
    allow_null = True

    def evaluate(self, df, *args, **kwargs):
        val = df[self.columns].apply(
                    lambda x: (x.astype(str).str.cat(sep=self.value)
                               if x.dtype != object
                               else x.str.cat(sep=self.value)),
                    axis="columns")
        return val


class StringCount(StringRegEx):
    _name = "COUNT"
    parameters = 1

    def _func(self, cell):
        if cell is None:
            return None

        try:
            match = self.re.findall(cell)
        except TypeError:
            return None

        try:
            return len(match)
        except TypeError:
            return 0

    def evaluate(self, df, *args, **kwargs):
        try:
            if self.re is None:
                raise ValueError
            val = df[self.columns].applymap(self._func)
            if len(val.columns) > 1:
                val = val.apply(self.select, axis="columns")
        except (KeyError, ValueError):
            val = self.constant(df, None)
        return val


class StringSeriesFunction(StringFunction):
    single_column = False

    def evaluate(self, df, value=None, *args, **kwargs):
        # ensure that regex functions use unicode:
        if self.str_func in ("contains", "extract", "count"):
            if "(?u)" not in value:
                value = "(?u){}".format(value)
        if value:
            _df = pd.concat([getattr(df[col].astype(str).str
                                     if df[col].dtype != object
                                     else df[col].str,
                                     self.str_func)
                             (value, *args, **kwargs)
                             for col in self.columns], axis="columns")
        else:
            _df = pd.concat([getattr(df[col].astype(str).str
                                     if df[col].dtype != object
                                     else df[col].str,
                                     self.str_func)
                             (*args, **kwargs)
                             for col in self.columns], axis="columns")

        groups = len(_df.columns) // len(self.columns)
        if groups > 1 or len(self.columns) > 1:
            _df.columns = ["{}_{}_{}".format(self.get_id(), grp + 1, col + 1)
                           for grp in range(groups)
                           for col, _ in enumerate(self.columns)]
        else:
            _df.columns = [self.get_id()]

        return _df.fillna("")


class StringMatch(StringSeriesFunction):
    _name = "MATCH"
    parameters = 1
    toggle_parameters = { "case": ("Case-sensitive", False) }
    str_func = "contains"
    validate_input = StringFunction.validate_regex

    def evaluate(self, df, *args, **kwargs):
        val = super(StringMatch, self).evaluate(df, self.value,
                                                self.get_flag("case"))
        # replace empty strings (which may be caused if the column contains
        # a Null value) by False:
        val = val.replace("", False)
        return val


class StringExtract(StringSeriesFunction):
    _name = "EXTRACT"
    parameters = 1
    toggle_parameter = ("Case-sensitive", False)
    str_func = "extract"
    validate_input = StringFunction.validate_regex

    def evaluate(self, df, *args, **kwargs):
        # put the regex into parentheses if there is no match group:
        if not re.search(r"\([^)]*\)", self.value):
            val = "({})".format(self.value)
        else:
            val = self.value
        return super(StringExtract, self).evaluate(df, val, expand=True)


class StringUpper(StringSeriesFunction):
    _name = "UPPER"
    parameters = 0
    str_func = "upper"

    def evaluate(self, df, *args, **kwargs):
        return super(StringUpper, self).evaluate(df)


class StringLower(StringSeriesFunction):
    _name = "LOWER"
    parameters = 0
    str_func = "lower"

    def evaluate(self, df, *args, **kwargs):
        return super(StringLower, self).evaluate(df)


class StringLength(StringSeriesFunction):
    _name = "LENGTH"
    parameters = 0
    str_func = "len"

    def evaluate(self, df, *args, **kwargs):
        return super(StringLength, self).evaluate(df)


####################
## Numeric functions
####################

class MathFunction(Function):
    _name = "virtual"
    combine_modes = NUM_COMBINE

    @staticmethod
    def get_description():
        return "Mathematical functions"

    def coerce_value(self, df, **kwargs):
        column_dtypes = df[self.columns].dtypes

        if all([dt in (int, float) for dt in column_dtypes]):
            # if all columns are numeric, the value is coerced to float
            return float(self.value)
        elif any([dt == object for dt in column_dtypes]):
            # if there is any string column, the value is coerced to a string:
            return str(self.value)
        elif any([dt == bool for dt in column_dtypes]):
            # if there is any bool column, the value is coerced to a bool:
            return bool(self.value)
        else:
            # undefined behavior
            raise TypeError


class CalcFunction(MathFunction):
    """
    CalcFunction is a meta class that uses the Numpy representation of the
    data frame for the calculations, thus speeding up performance.
    """
    _name = "virtual"

    def evaluate(self, df, *args, **kwargs):
        val = df[self.columns[0]].values
        for x in self.columns[1:]:
            val = self._func(val, df[x].values)
        if self.value:
            const = self.coerce_value(df, **kwargs)
            val = self._func(val, const)
        return pd.Series(data=val, index=df.index)


class Add(CalcFunction):
    _name = "ADD"
    _func = operator.add


class Sub(CalcFunction):
    _name = "SUB"
    _func = operator.sub


class Mul(CalcFunction):
    _name = "MUL"
    _func = operator.mul


class Div(CalcFunction):
    _name = "DIV"
    _func = operator.truediv


class NumpyFunction(MathFunction):
    """
    NumpyFunction is a wrapper for mathematical functions provided by Numpy.
    The function is specified in the class attribute `_func`.
    """
    _name = "virtual"
    parameters = 0

    def evaluate(self, df, *args, **kwargs):
        _df = df[self.columns]
        val = self._func(_df.values)
        return pd.Series(data=val, index=df.index)


class Min(NumpyFunction):
    _name = "MIN"

    def _func(self, values):
        return pd.np.nanmin(values, axis=1)


class Max(NumpyFunction):
    _name = "MAX"

    def _func(self, values):
        return pd.np.nanmax(values, axis=1)


class Mean(NumpyFunction):
    _name = "MEAN"

    def _func(self, values):
        return pd.np.mean(values, axis=1)


class Median(NumpyFunction):
    _name = "MEDIAN"

    def _func(self, values):
        return pd.np.median(values, axis=1)


class StandardDeviation(NumpyFunction):
    _name = "SD"

    def _func(self, values):
        return pd.np.std(values, axis=1)


class InterquartileRange(NumpyFunction):
    _name = "IQR"

    def _func(self, values):
        return pd.np.subtract(*pd.np.percentile(values, [75, 25], axis=1))


#############################################################################
## Comparisons and Logic functions
#############################################################################

class Comparison(CalcFunction):
    _name = "virtual"
    combine_modes = BOOL_COMBINE

    @staticmethod
    def get_description():
        return "Comparisons"


class Equal(Comparison):
    _name = "EQUAL"
    _func = operator.eq


class NotEqual(Comparison):
    _name = "NOTEQUAL"
    _func = operator.ne


class GreaterThan(Comparison):
    _name = "GREATERTHAN"
    _func = operator.gt


class GreaterEqual(Comparison):
    _name = "GREATEREQUAL"
    _func = operator.ge


class LessThan(Comparison):
    _name = "LESSTHAN"
    _func = operator.lt


class LessEqual(Comparison):
    _name = "LESSEQUAL"
    _func = operator.le


class LogicFunction(CalcFunction):
    _name = "virtual"
    combine_modes = BOOL_COMBINE

    @staticmethod
    def get_description():
        return "Logical functions"


class And(LogicFunction):
    _name = "AND"
    _func = pd.np.logical_and


class Or(LogicFunction):
    _name = "OR"
    _func = pd.np.logical_or


class Xor(LogicFunction):
    _name = "XOR"
    _func = pd.np.logical_xor

#class IsTrue(LogicFunction):
    #_name = "ISTRUE"
    #parameters = 0

    #def _func(self, cols):
        #return cols.apply(lambda x: bool(x))


#class IsFalse(LogicFunction):
    #_name = "ISFALSE"
    #parameters = 0

    #def _func(self, cols):
        #return cols.apply(lambda x: not bool(x))


#class IsNotMissing(LogicFunction):
    #_name = "ISNOTMISSING"
    #parameters = 0

    #def evaluate(self, df, *args, **kwargs):
        #columns = self.columns(df, **kwargs)
        #val = df[columns].notnull()
        #if len(val.columns) > 1:
            #val = val.apply(self.select, axis="columns")
        #return val


#class IsMissing(IsNotMissing):
    #_name = "ISMISSING"
    #parameters = 0

    #def evaluate(self, df, *args, **kwargs):
        #return ~super(IsMissing, self).evaluate(df, *args, **kwargs)


#class IsNotEmpty(LogicFunction):
    #_name = "ISNOTEMPTY"
    #parameters = 0

    #def evaluate(self, df, *args, **kwargs):
        #columns = self.columns(df, **kwargs)
        #val = df[columns].apply(lambda x: x.notnull() &
                                          #x.index.isin(x.nonzero()[0]))
        #if len(val.columns) > 1:
            #val = val.apply(self.select, axis="columns")
        #return val


#class IsEmpty(IsNotEmpty):
    #_name = "ISEMPTY"

    #def evaluate(self, df, *args, **kwargs):
        #return ~super(IsEmpty, self).evaluate(df, *args, **kwargs)


#############################################################################
## Frequency functions
#############################################################################

class BaseFreq(Function):
    _name = "virtual"

    @staticmethod
    def get_description():
        return "Frequency functions"


class Freq(BaseFreq):
    _name = "statistics_frequency"
    combine_modes = NO_COMBINE
    no_column_labels = True
    default_aggr = "sum"
    drop_on_na = False

    def evaluate(self, df, *args, **kwargs):
        """
        Count the number of rows with equal values in the target columns.
        """
        fun = Freq(columns=self.columns, group=self.group)
        # do not calculate the frequencies again if the data frame already
        # contains an identical frequency column:
        if self.find_function(df, fun):
            if options.cfg.verbose:
                print(self._name, "using df.Freq()")
            return df[fun.get_id()]
        else:
            if options.cfg.verbose:
                print(self._name, "calculating df.Freq()")
        if len(df) == 0:
            return pd.Series(index=df.index)
        try:
            if df["coquery_invisible_dummy"].isnull().all():
                return self.constant(df, 0)
        except KeyError:
            # this happens if the data frame does not have the column
            # 'coquery_invisible_dummy'
            pass
        # ignore external columns:
        columns = [x for x in self.columns if not x.startswith("db_")]
        if len(columns) == 0:
            # if the function is applied over no columns (e.g. because all
            # columns are hidden), the function returns a Series containing
            # simply the length of the data frame:
            val = self.constant(df, len(df))
            return val
        # There is an ugly, ugly bug/feature in Pandas up to at least 0.18.0
        # which makes grouping unreliable if there are columns with missing
        # values.
        # Reference:
        # http://pandas.pydata.org/pandas-docs/stable/missing_data.html#na-values-in-groupby
        # This is considered rather a bug in this Github issue:
        # https://github.com/pydata/pandas/issues/3729

        # The replacement workaround is suggested here:
        # http://stackoverflow.com/questions/18429491

        replace_dict = {}
        for x in columns:
            if df[x].isnull().any():
                while True:
                    if df[x].dtype == object:
                        # Random string implementation taken from here:
                        # http://stackoverflow.com/a/2257449/5215507
                        repl = ''.join(random.SystemRandom().choice(string.ascii_uppercase + string.digits) for _ in range(20))
                    elif df[x].dtype == int:
                        repl = random.randint(-sys.maxsize, +sys.maxsize)
                    elif df[x].dtype == float:
                        repl = random.random()
                    elif df[x].dtype == bool:
                        raise TypeError
                    if (df[x] != repl).all():
                        replace_dict[x] = repl
                        break

                df[x] = df[x].fillna(replace_dict[x])
        d = {columns[0]: "count"}
        d.update(
            {x: "first" for x in
                [y for y in df.columns.values if y not in columns and not y.startswith(("coquery_invisible"))]})
        val = df.merge(df.groupby(columns)
                         .agg(d)
                         .rename(columns={columns[0]: self.get_id()})
                         .reset_index(), on=columns, how="left")[self.get_id()]
        val.index = df.index

        val.apply(lambda x: int(x) if x is not None else x)
        if "coquery_invisible_dummy" in df.columns:
            val[df["coquery_invisible_dummy"].isnull()] = 0

        for x in replace_dict:
            df[x] = df[x].replace(replace_dict[x], pd.np.nan)
        return val


class FreqPMW(Freq):
    _name = "statistics_frequency_pmw"
    words = 1000000

    def evaluate(self, df, *args, **kwargs):
        session = kwargs["session"]
        val = super(FreqPMW, self).evaluate(df, *args, **kwargs)
        if len(val) > 0:
            corpus_size = session.Corpus.get_corpus_size()
        val = val.apply(lambda x: x / (corpus_size / self.words))
        val.index = df.index
        return val


class FreqPTW(FreqPMW):
    _name = "statistics_frequency_ptw"
    words = 1000


class FreqNorm(Freq):
    """
    This function returns the normalized frequency, i.e. the number of
    occurrences relative to the current subcorpus size.
    """
    _name = "statistics_frequency_normalized"

    def evaluate(self, df, *args, **kwargs):
        session = kwargs["session"]

        val = super(FreqNorm, self).evaluate(df, *args, **kwargs)

        if len(val) == 0:
            return pd.Series([], index=df.index)

        fun = SubcorpusSize(session=session,
                            columns=self.columns, group=self.group)
        subsize = fun.evaluate(df, *args, **kwargs)

        d = pd.concat([val, subsize], axis=1)
        d.columns = ["val", "subsize"]
        val = d.apply(lambda row: row.val / row.subsize, axis="columns")
        val.index = df.index
        return val


class RowNumber(Freq):
    _name = "statistics_row_number"
    maximum_columns = 0

    def evaluate(self, df, *args, **kwargs):
        val = pd.Series(range(1, len(df)+1), index=df.index)
        return val


class Rank(Freq):
    _name = "statistics_rank"

    def evaluate(self, df, *args, **kwargs):
        rank_df = df[self.columns].drop_duplicates().reset_index(drop=True)
        rank_df[self._name] = rank_df.sort_values(by=rank_df.columns.tolist()).index.tolist()
        val = df.merge(rank_df, how="left")[self._name]
        val = val + 1
        val.index = df.index
        return val


#############################################################################
## Reference corpus functions
#############################################################################

import hashlib

class BaseReferenceCorpus(Function):
    _name = "virtual"

    def _get_current_corpus(self):
        ref_corpus = options.cfg.reference_corpus.get(
                         options.cfg.current_server, None)
        res = options.cfg.current_resources[ref_corpus]
        ResourceClass, CorpusClass, LexiconClass, _ = res
        self._current_lexicon = LexiconClass()
        self._current_corpus = CorpusClass()
        self._current_resource = ResourceClass(self._current_lexicon,
                                              self._current_corpus)
        self._current_corpus.resource = self._current_resource
        self._current_corpus.lexicon = self._current_lexicon
        self._current_lexicon.resource = self._current_resource


class ReferenceCorpusFrequency(BaseReferenceCorpus):
    _name = "reference_corpus_frequency"
    single_column = True

    def __init__(self, *args, **kwargs):
        super(ReferenceCorpusFrequency, self).__init__(*args, **kwargs)

    def evaluate(self, df, *args, **kwargs):
        session = kwargs["session"]
        ref_corpus = options.cfg.reference_corpus.get(
                         options.cfg.current_server, None)
        if not ref_corpus or ref_corpus not in options.cfg.current_resources:
            return self.constant(df, None)

        self._get_current_corpus()
        url = sqlhelper.sql_url(options.cfg.current_server,
                                self._current_resource.db_name)
        engine = sqlalchemy.create_engine(url)
        word_feature = getattr(session.Resource, QUERY_ITEM_WORD)
        word_columns = [x for x in df.columns if word_feature in x]
        # concatenate the word columns, separated by space
        self._s = (df[word_columns].astype(str)
                                  .apply(lambda x: x + " ").sum(axis=1))

        # get the frequency from the reference corpus for the concatenated
        # columns:
        val = self._s.apply(lambda x:
                                self._current_corpus.get_frequency(x, engine))
        val.index = df.index
        engine.dispose()
        return val


class ReferenceCorpusFrequencyPMW(ReferenceCorpusFrequency):
    _name = "reference_per_million_words"
    words = 1000000

    def evaluate(self, df, *args, **kwargs):
        val = super(ReferenceCorpusFrequencyPMW, self).evaluate(df, *args, **kwargs)
        ref_corpus = options.cfg.reference_corpus.get(
                            options.cfg.current_server, None)
        if not ref_corpus or ref_corpus not in options.cfg.current_resources:
            return self.constant(df, None)

        if len(val) > 0:
            corpus_size = self._current_corpus.get_corpus_size()
        val = val.apply(lambda x: x / (corpus_size / self.words))
        val.index = df.index
        return val


class ReferenceCorpusFrequencyPTW(ReferenceCorpusFrequencyPMW):
    words = 1000
    _name = "reference_per_thousand_words"


class ReferenceCorpusLLKeyness(ReferenceCorpusFrequency):
    _name = "reference_ll_keyness"

    def _func(self, x, size, ext_size, width):
        obs = pd.np.array(
            [[x.freq1, x.freq2],
             [size - x.freq1 * width, ext_size - x.freq2 * width]])
        try:
            tmp = stats.chi2_contingency(obs,
                                         lambda_="log-likelihood")
        except ValueError:
            return pd.np.nan
        return tmp[0]

    def evaluate(self, df, *args, **kwargs):

        session = kwargs["session"]

        word_feature = getattr(session.Resource, QUERY_ITEM_WORD)
        word_columns = [x for x in df.columns if word_feature in x]

        fun = Freq(columns=word_columns, group=self.group)

        # do not calculate the frequencies again if the data frame already
        # contains an identical frequency column:
        if self.find_function(df, fun):
            if options.cfg.verbose:
                print(self._name, "using df.Freq()")
            freq = df[fun.get_id()]
        else:
            if options.cfg.verbose:
                print(self._name, "calculating df.Freq()")
            freq = fun.evaluate(df)
        size = session.Resource.corpus.get_corpus_size()

        ext_freq = super(ReferenceCorpusLLKeyness, self).evaluate(df, *args, **kwargs)
        if len(ext_freq) > 0:
            ext_size = self._current_corpus.get_corpus_size()

        _df = pd.DataFrame({"freq1": freq, "freq2": ext_freq})
        if len(word_columns) > 1:
            logger.warning("LL calculation for more than one column is experimental!")
        val = _df.apply(lambda x: self._func(x, size=size, ext_size=ext_size,
                                             width=len(word_columns)),
                        axis="columns")
        return val


class ReferenceCorpusSize(BaseReferenceCorpus):
    _name = "reference_corpus_size"

    def evaluate(self, df, *args, **kwargs):
        session = kwargs["session"]
        self._get_current_corpus()
        ext_size = self._current_corpus.get_corpus_size()
        return self.constant(df, ext_size)


class ReferenceCorpusDiffKeyness(ReferenceCorpusLLKeyness):
    _name = "reference_diff_keyness"

    def _func(self, x, size, ext_size, width):
        return (x.freq1/size - x.freq2/ext_size) * 100 / (x.freq2/ext_size)


#############################################################################
## Filter functions
#############################################################################

class BaseFilter(Function):
    _name = "virtual"


class FilteredRows(BaseFilter):
    _name = "statistics_filtered_rows"

    def evaluate(self, df, *args, **kwargs):
        manager = kwargs["manager"]
        key = kwargs.get("key", None)
        if key:
            pre = manager._len_pre_group_filter.get(key, None)
        else:
            pre = manager._len_pre_filter
        if pre is None:
            pre = len(df)
        val = self.constant(df, pre)
        return val


class PassingRows(BaseFilter):
    _name = "statistics_passing_rows"

    def evaluate(self, df, *args, **kwargs):
        manager = kwargs["manager"]
        key = kwargs.get("key", None)
        if key:
            post = manager._len_post_group_filter.get(key, None)
        else:
            post = manager._len_post_filter
        if post is None:
            post = len(df)
        val = self.constant(df, post)
        return val


#############################################################################
## Distributional functions
#############################################################################

class BaseProportion(Freq):
    _name = "virtual"

    @staticmethod
    def get_description():
        return "Distribution functions"


class Proportion(BaseProportion):
    _name = "statistics_proportion"
    no_column_labels = True

    def evaluate(self, df, *args, **kwargs):
        fun = Proportion(columns=self.columns, group=self.group)
        if self.find_function(df, fun):
            if options.cfg.verbose:
                print(self._name, "using df.Proportion()")
            return df[fun.get_id()]
        else:
            if options.cfg.verbose:
                print(self._name, "calculating df.Proportion()")
        val = super(Proportion, self).evaluate(df, *args, **kwargs)
        val = val / len(val)
        val.index = df.index
        return val


class Percent(Proportion):
    _name = "statistics_percent"

    def evaluate(self, *args, **kwargs):
        return 100 * super(Percent, self).evaluate(*args, **kwargs)


class Entropy(Proportion):
    _name = "statistics_entropy"
    # This is a very informative discussion of the relation between entropy
    # in physics and information science:

    # http://www.askamathematician.com/2010/01/q-whats-the-relationship-between-entropy-in-the-information-theory-sense-and-the-thermodynamics-sense/

    # It also contains one of the most useful definitons of entropy that I've
    # come across so far: entropy is a measure of "how hard it is to describe
    # this thing".

    def evaluate(self, df, *args, **kwargs):
        _df = df[self.columns]
        _df["COQ_PROP"] = super(Entropy, self).evaluate(df, *args, **kwargs)
        _df = _df.drop_duplicates()
        props = _df["COQ_PROP"].values
        if len(_df) == 1:
            entropy = 0.0
        else:
            entropy = -sum(props * np.log2(props))
        val = self.constant(df, entropy)
        return val

class Tokens(Function):
    _name = "statistics_tokens"
    no_column_labels = True
    maximum_columns = 0

    def evaluate(self, df, *args, **kwargs):
        val = self.constant(df, len(df.dropna(how="all")))
        return val


class Types(Function):
    _name = "statistics_types"
    no_column_labels = True

    def evaluate(self, df, *args, **kwargs):
        val = self.constant(df, len(df[self.columns].drop_duplicates()))
        return val


class TypeTokenRatio(Types):
    _name = "statistics_ttr"
    no_column_labels = True

    def evaluate(self, df, *args, **kwargs):
        types = super(TypeTokenRatio, self).evaluate(df, *args, **kwargs)
        tokens = Tokens(group=self.group,
                        columns=self.columns).evaluate(df, *args, **kwargs)
        df = pd.DataFrame(data={"types": types, "tokens": tokens},
                          index=df.index)
        val = df.apply(lambda row: row.types / row.tokens, axis="columns")
        return val


class ConditionalProbability(Proportion):
    _name = "statistics_conditional_probability"
    """
    Calculate conditional probabilities for the event ``q`` under the
    condition ``c``.

    The function needs two arguments for ``evaluate()``. ``freq_cond``
    specifies the frequency of ``q`` given condition ``c``.
    ``freq_total`` is the total (unconditioned) frequency of ``q``.

    The conditional probability Pcond(q | c) is calculated as

    Pcond(q | c) = P(c, q) / P(c) = f(c, q) / f(c),

    where f(c, q) is the number of occurrences of word c as a left
    collocate of query token q, and f(c) is the total number of
    occurrences of c in the corpus. """

    def evaluate(self, df, freq_cond, freq_total, *args, **kwargs):
        return df[freq_cond] / df[freq_total]


class MutualInformation(Proportion):
    _name = "statistics_mutual_information"
    """ Calculate the Mutual Information for two words. f_1 and f_2 are
    the frequencies of the two words, f_coll is the frequency of
    word 2 in the neighbourhood of word 1, size is the corpus size, and
    span is the size of the neighbourhood in words to the left and right
    of word 2.

    Following http://corpus.byu.edu/mutualinformation.asp, MI is
    calculated as:

        MI = log ( (f_coll * size) / (f_1 * f_2 * span) ) / log (2)

    """

    def evaluate(self, df, f_1, f_2, f_coll, size, span, *args, **kwargs):
        try:
            val = pd.np.log((df[f_coll] * size) / (f_1 * df[f_2] * span)) / pd.np.log(2)
        except (ZeroDivisionError, TypeError, Exception) as e:
            print("Error while calculating mutual information:\nf1={} f2='{}' fcol='{}' size={} span={}".format(f_1, f_2, f_coll, size, span))
            print(df.head())
            print(e)
            return None
        return val


#############################################################################
## Corpus functions
#############################################################################

class CorpusSize(Function):
    _name = "statistics_corpus_size"
    combine_modes = NO_COMBINE
    no_column_labels = True

    @staticmethod
    def get_description():
        return "Corpus size functions"

    def evaluate(self, df, *args, **kwargs):
        session = kwargs["session"]
        corpus_size = session.Corpus.get_corpus_size()
        val = self.constant(df, corpus_size)
        return val


class SubcorpusSize(CorpusSize):
    _name = "statistics_subcorpus_size"
    no_column_labels = True

    def evaluate(self, df, *args, **kwargs):
<<<<<<< HEAD
        session = kwargs["session"]
        manager = kwargs["manager"]
        fun = SubcorpusSize(session=session,
                            columns=self.columns, group=self.group)
        if self.find_function(df, fun):
            if options.cfg.verbose:
                print(self._name, "using {}".format(self))
            return df[fun.get_id()]
        else:
            if options.cfg.verbose:
                print(self._name, "calculating {}".format(self))

        corpus_features = [x for x, _
                           in session.Resource.get_corpus_features()]
        column_list = [x for x in corpus_features
                       if "coq_{}_1".format(x) in self.columns]

        if df.iloc[0].coquery_dummy is not pd.np.nan:
            val = df.apply(session.Corpus.get_subcorpus_size,
                        columns=column_list,
                        axis=1,
                        subst=manager.get_column_substitutions)
        else:
            val = df.Series(name=self.get_id())
        return val

=======
        try:
            session = kwargs["session"]
            manager = kwargs["manager"]
            fun = SubcorpusSize(session=session,
                                columns=self.columns, group=self.group)
            if self.find_function(df, fun):
                if options.cfg.verbose:
                    print(self._name, "using {}".format(self))
                return df[fun.get_id()]
            else:
                if options.cfg.verbose:
                    print(self._name, "calculating {}".format(self))
            corpus_features = [x for x, _
                               in session.Resource.get_corpus_features()]
            column_list = [x for x in corpus_features
                           if "coq_{}_1".format(x) in self.columns]
            if df.iloc[0].coquery_invisible_dummy is not pd.np.nan:
                val = df.apply(session.Corpus.get_subcorpus_size,
                            columns=column_list,
                            axis=1,
                            subst=manager.get_column_substitutions)
            else:
                val = df.Series(name=self.get_id())
            return val
        except Exception as e:
            print(e)
            raise e
>>>>>>> c2be91a7

class SubcorpusRangeMin(CorpusSize):
    _name = "statistics_subcorpus_range_min"

    def _func(self, row, session):
        min_r, max_r = session.Corpus.get_subcorpus_range(row)
        return min_r

    def evaluate(self, df, *args, **kwargs):
        session = kwargs["session"]

        corpus_features = [x for x, _ in
                           session.Resource.get_corpus_features()]
        column_list = [col for col in self.columns if col in
                       ["coq_{}_1".format(y) for y in corpus_features]]
        val = df.apply(lambda x: self._func(x[column_list], session), axis=1)
        return val


class SubcorpusRangeMax(SubcorpusRangeMin):
    _name = "statistics_subcorpus_range_max"

    def _func(self, row, session):
        min_r, max_r = session.Corpus.get_subcorpus_range(row)
        return max_r


#############################################################################
## Context functions
#############################################################################

class SentenceId(Function):
    _name = "coq_sentence_id"

    def evaluate(self, df, *args, **kwargs):
        session = kwargs["session"]
        _df = pd.merge(df,
                        session.Resource.get_sentence_ids(
                       df["coquery_invisible_corpus_id"]),
                       how="left", on="coquery_invisible_corpus_id")
        return _df["coquery_invisible_sentence_id"]


class ContextColumns(Function):
    _name = "coq_context_column"
    single_column = False

    @staticmethod
    def get_description():
        return "Context functions"

    def __init__(self, *args):
        super(ContextColumns, self).__init__(*args)
        self.left_cols = ["coq_context_lc{}".format(options.cfg.context_left - i) for i in range(options.cfg.context_left)]
        self.right_cols = ["coq_context_rc{}".format(i+1) for i in range(options.cfg.context_right)]

    def get_id(self):
        if self.alias:
            return self.alias
        return self._name

    def _func(self, row, session, connection):
        if self._sentence_column:
            sentence_id = row[self._sentence_column]
        else:
            sentence_id = None
        left, target, right = session.Resource.get_context(
            row["coquery_invisible_corpus_id"],
            row["coquery_invisible_origin_id"],
            row["coquery_invisible_number_of_tokens"],
            connection,
            sentence_id=sentence_id)

        val = pd.Series(
            data=left + right,
            index=self.left_cols + self.right_cols)
        return val

    def evaluate(self, df, *args, **kwargs):
        session = kwargs["session"]
        with session.db_engine.connect() as db_connection:
            if ("coquery_invisible_corpus_id" not in df.columns or
                "coquery_invisible_origin_id" not in df.columns or
                "coquery_invisible_number_of_tokens" not in df.columns or
                df["coquery_invisible_number_of_tokens"].isnull().any()):
                    val = self.constant(df, None)
                    val.name = "coquery_invisible_dummy"
                    return val
            else:
                self._sentence_column = None
                if options.cfg.context_restrict:
                    if hasattr(session.Resource, "corpus_sentence_id"):
                        self._sentence_column = session.Resource.corpus_sentence_id
                    elif hasattr(session.Resource, "corpus_sentence"):
                        self._sentence_column = session.Resource.corpus_sentence
                    if self._sentence_column:
                        self._sentence_column = "coq_{}_1".format(self._sentence_column)
                        if self._sentence_column not in df.columns:
                            val = SentenceId(session=session).evaluate(df, session=session)
                            df["coquery_invisible_sentence_id"] = val
                            self._sentence_column = "coquery_invisible_sentence_id"
                get_toplevel_window().useContextConnection.emit(db_connection)
                val = df.apply(lambda x: self._func(row=x,
                                                    session=session,
                                                    connection=db_connection),
                               axis="columns")
                get_toplevel_window().closeContextConnection.emit(db_connection)
                val.index = df.index
                return val


class ContextKWIC(ContextColumns):
    _name = "coq_context_kwic"

    def _func(self, row, session, connection):
        row = super(ContextKWIC, self)._func(row, session, connection)
        val = pd.Series(
            data=[collapse_words(row[self.left_cols]),
                  collapse_words(row[self.right_cols])],
            index=[["coq_context_left", "coq_context_right"]])
        return val


class ContextString(ContextColumns):
    _name = "coq_context_string"
    single_column = True

    def __init__(self, *args):
        super(ContextString, self).__init__(*args)

    def _func(self, row, session, connection):
        if self._sentence_column:
            sentence_id = row[self._sentence_column]
        else:
            sentence_id = None
        left, target, right = session.Resource.get_context(
            row["coquery_invisible_corpus_id"],
            row["coquery_invisible_origin_id"],
            row["coquery_invisible_number_of_tokens"], connection,
            sentence_id=sentence_id)
        return pd.Series(
            data=[collapse_words(list(pd.Series(
                                        left +
                                        [x.upper() for x in target if x] +
                                        right)))],
                                        index=[self._name])


##############################################################################
### Query functions
##############################################################################

#class QueryFunction(Function):
    #_name = "virtual"
    #combine_modes = BOOL_COMBINE

    #@staticmethod
    #def get_description():
        #return "Query functions"

#class QueryString(QueryFunction):
    #_name = "coquery_query_string"

    #def _func(self, row, session):
        #return session.queries[row["coquery_invisible_query_number"]].S

    #def evaluate(self, df, *args, **kwargs):
        #session = kwargs["session"]
        #val = df.apply(lambda row: session.queries[row["coquery_invisible_query_number"]].query_string, axis="columns")
        #print(val)
        #val.index = df.index
        #return val

logger = logging.getLogger(NAME)<|MERGE_RESOLUTION|>--- conflicted
+++ resolved
@@ -1158,34 +1158,6 @@
     no_column_labels = True
 
     def evaluate(self, df, *args, **kwargs):
-<<<<<<< HEAD
-        session = kwargs["session"]
-        manager = kwargs["manager"]
-        fun = SubcorpusSize(session=session,
-                            columns=self.columns, group=self.group)
-        if self.find_function(df, fun):
-            if options.cfg.verbose:
-                print(self._name, "using {}".format(self))
-            return df[fun.get_id()]
-        else:
-            if options.cfg.verbose:
-                print(self._name, "calculating {}".format(self))
-
-        corpus_features = [x for x, _
-                           in session.Resource.get_corpus_features()]
-        column_list = [x for x in corpus_features
-                       if "coq_{}_1".format(x) in self.columns]
-
-        if df.iloc[0].coquery_dummy is not pd.np.nan:
-            val = df.apply(session.Corpus.get_subcorpus_size,
-                        columns=column_list,
-                        axis=1,
-                        subst=manager.get_column_substitutions)
-        else:
-            val = df.Series(name=self.get_id())
-        return val
-
-=======
         try:
             session = kwargs["session"]
             manager = kwargs["manager"]
@@ -1213,7 +1185,6 @@
         except Exception as e:
             print(e)
             raise e
->>>>>>> c2be91a7
 
 class SubcorpusRangeMin(CorpusSize):
     _name = "statistics_subcorpus_range_min"
