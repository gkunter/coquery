# -*- coding: utf-8 -*-
"""
functions.py is part of Coquery.

Copyright (c) 2016 Gero Kunter (gero.kunter@coquery.org)

Coquery is released under the terms of the GNU General Public License (v3).
For details, see the file LICENSE that you should have received along 
with Coquery. If not, see <http://www.gnu.org/licenses/>.
"""

from __future__ import unicode_literals
from __future__ import division

import re
import pandas as pd
import numpy as np
from scipy import stats

try:
    import numexpr
    _query_engine = "numexpr"
except ImportError:
    _query_engine ="python"

from . import options
from .defines import *
from .general import *

try:
    _iqr = stats.iqr
except (AttributeError):
    _iqr = lambda x: np.subtract(*np.percentile(x, [75, 25]))

def _save_first(x):
    l = [y for y in x if y != None]
    try:
        return l[0]
    except IndexError:
        return None
        
def _save_last(x):
    l = [y for y in x if y]
    try:
        return l[-1]
    except IndexError:
        return None

combine_map = {
    "all": all,
    "any": any,
    "none": lambda x: not any(x),
    "sum": sum,
    "max": max,
    "min": min,
    "mean": np.mean,
    "sd": np.std,
    "median": np.median,
    "mode": stats.mode,
    "IQR": _iqr,
    "first": _save_first,
    "last": _save_last,
    "random": lambda x: np.random.choice(x),
    "join": lambda x, y: y.join(x),
    }

bool_combine = ["all", "any", "none"]
seq_combine = ["first", "last", "random", "mode", "max", "min"]
num_combine = ["sum", "mean", "sd", "median", "IQR"]
no_combine = []

str_combine = seq_combine + bool_combine
num_combine = num_combine + seq_combine
all_combine = num_combine + seq_combine + bool_combine

#############################################################################
## Base function
#############################################################################

class Function(CoqObject):
    _name = "id"
    parameters = 0
    default_aggr = "first"
    allow_null = False
    combine_modes = all_combine
    no_column_labels = False
    single_column = True

    def __init__(self, columns=[], value=None, label=None, alias=None, sweep=False, aggr=None, group=[], **kwargs):
        """
        Parameters
        ----------
        sweep: bool
            True if the function sweeps through the coluns, and False if it 
            sticks to one row at a time during evaluation
        """
        self.columns = columns
        self.sweep = sweep
        self.group = group
        self.alias = alias
        self.value = value
        self.label = label
        if aggr != None:
            self.aggr = aggr
        else:
            self.aggr = self.default_aggr
        self.select = combine_map[self.aggr]

    @classmethod
    def get_name(cls):
        if cls._name in COLUMN_NAMES:
            return COLUMN_NAMES[cls._name]
        else:
            return cls._name

    def get_label(self, session):
        if self.label:
            return self.label
        else:
            if self.group:
                return "{}({})".format(
                    self.get_name(), 
<<<<<<< HEAD
                    ",".join([session.translate_header(x) for x in self.group]))
            if self.no_column_labels:
                return self.get_name()
=======
                    "+".join([session.translate_header(x) for x in self.group]))
>>>>>>> 2987d1df
            else:
                args = []
                args.append(",".join([session.translate_header(x) for x in self.columns]))
                if self.value:
                    args.append('"{}"'.format(self.value))
                if len(self.columns) > 1:
                    args.append(self.aggr)
                
                return "{}({})".format(self.get_name(), ", ".join(args))
                    
            if self.group:
                return "{}({},group={})".format(
                    self.get_name(), 
                    ",".join([session.translate_header(x) for x in self.columns]),
                    ",".join([session.translate_header(x) for x in self.group]))
            else:
                return "{}({},\"{}\")".format(
                    self.get_name(), 
                    ",".join([session.translate_header(x) for x in self.columns]),
                    self.aggr)
    
    def set_label(self, label):
        self.label = label
        
    def _func(self, col):
        """
        Defines the function that is applied the columns in the data frame 
        that is passed to this function.
        
        Parameters
        ----------
        col : pandas.Series
            A column from a data frame
        
        Returns
        -------
        col : pandas.Series
            The column after the function has been applied
        """
        return col
    
    def get_id(self):
        if self.alias:
            return self.alias
        else:
            return "func_{}_{}".format(self.get_name(), self.get_hash())
    
    def find_function(self, df, fun):
        fun_id = fun.get_id()
        for col in df.columns.values:
            if col == fun_id:
                return col
        return None            
    
    def evaluate(self, df, *args, **kwargs):
        val = df[self.columns].apply(self._func)
        val = val.apply(self.select, axis="columns")
        assert isinstance(val, pd.Series)
        assert len(val) == len(df)
        
        return val
    
    @classmethod
    def validate_input(cls, value):
        return bool(value) or cls.allow_null

#############################################################################
## String functions
#############################################################################

class StringFunction(Function):
    combine_modes = str_combine
    pass

class StringLength(StringFunction):
    _name = "LENGTH"
    combine_modes = num_combine
    
    def _func(self, cols):
        return cols.apply(lambda x: len(str(x)))
    
class StringCount(StringFunction):
    _name = "COUNT"
    parameters = 1
    combine_modes = num_combine
    
    def __init__(self, value, columns=[], *args, **kwargs):
        super(StringCount, self).__init__(columns=columns, value=value, *args, **kwargs)
    
    def _func(self, col):
        return col.apply(lambda x: str(x).count(self.value))
    
class StringChain(StringFunction):
    _name = "CHAIN"
    parameters = 1
    allow_null = True
    combine_modes = ["join"]
    
    def __init__(self, value, columns=[], *args, **kwargs):
        super(StringChain, self).__init__(columns, value=value, *args, **kwargs)
        self.select = self._select
    
    def _select(self, row):
        return self.value.join([str(x) for x in row])

class StringMatch(StringFunction):
    _name = "MATCH"
    parameters = 1
    combine_modes = str_combine
    
    def __init__(self, value, columns=[], *args, **kwargs):
        super(StringMatch, self).__init__(columns, *args, **kwargs)
        self.value = value
        self.re = re.compile(value)
    
    def _func(self, col):
        return col.apply(lambda x: bool(self.re.search(str(x))))
    
    @classmethod
    def validate_input(cls, value):
        try:
            re.compile(value)
        except Exception: 
            return False
        else:
            return True

class StringExtract(StringMatch):
    _name = "EXTRACT"
    parameters = 1
    combine_modes = str_combine
    
    def _func(self, col):
        def _match(s):
            re = self.re.search(str(s))
            try:
                return re.group()
            except AttributeError:
                return ""

        return col.apply(lambda x: _match(x))

####################
## Numeric functions
####################

class Calc(Function):
    _name = "CALC"
    combine_modes = num_combine
    
    def __init__(self, sign=None, value=None, columns=[], *args, **kwargs):
        super(Calc, self).__init__(columns, *args, **kwargs)
        self.sign = sign
        self.value = value
        
    def evaluate(self, df, *args, **kwargs):
        def _calc(val1, val2):
            if self.sign == "+":
                val1 = val1 + val2
            elif self.sign == "-":
                val1 = val1 - val2
            elif self.sign == "/":
                val1 = val1 / val2
            elif self.sign == "*":
                val1 = val1 * val2
            return val1
            
        val = df[self.columns[0]]
        for x in self.columns[1:]:
            val = _calc(val, df[x])
        if self.value:
            val = _calc(val, self.value)
        return val

#############################################################################
## Frequency functions
#############################################################################

class Freq(Function):
    _name = "statistics_frequency"
    combine_modes = no_combine
    no_column_labels = True
    default_aggr = "sum"
    
    def evaluate(self, df, *args, **kwargs):
        # do not calculate the frequencies again if the data frame already 
        # contains an identical frequency column:
        fun = Freq(columns=self.columns, group=self.group)
        if self.find_function(df, fun):
            if options.cfg.verbose:
                print(self._name, "using df.Freq()")
            return df[fun.get_id()]
        else:
            if options.cfg.verbose:
                print(self._name, "calculating df.Freq()")
            
        if len(df) == 0:
            return pd.Series(index=df.index)
        if len(self.columns) == 0:
            # if the function is applied over no columns (e.g. because all 
            # columns are hidden), the function returns a Series containing 
            # simply the length of the data frame:
            return pd.Series([len(df)] * len(df), index = df.index)
        
        d = {self.columns[0]: "count"}
        d.update({x: "first" for x in [x for x in df.columns.values if x not in self.columns and not x.startswith("coquery_invisible")]})
        val = df.merge( (df.groupby(self.columns)
                            .agg(d)
                            .rename(columns={self.columns[0]: self.get_id()})
                            .reset_index()), 
                         on=self.columns, how="left")[self.get_id()]
        val.index = df.index
        return val

class FreqPMW(Freq):
    _name = "statistics_per_million_words"
    words = 1000000

    def __init__(self, session, columns=[], *args, **kwargs):
        super(FreqPMW, self).__init__(columns, *args, **kwargs)
        self.session = session
    
    def evaluate(self, df, *args, **kwargs):
        val = super(FreqPMW, self).evaluate(df, *args, **kwargs)
        if len(val) > 0:
            corpus_size = self.session.Corpus.get_corpus_size(filters=self.session.filter_list)
        val = val.apply(lambda x: x / (corpus_size / self.words))
        val.index = df.index
        return val
    
class FreqPTW(FreqPMW):
    _name = "statistics_per_thousand_words"
    words = 1000

class FreqNorm(Freq):
    """
    This function returns the normalized frequency, i.e. the number of 
    occurrences relative to the current subcorpus size.
    """
    _name = "statistics_normalized"
    
    def __init__(self, session, columns=[], *args, **kwargs):
        super(FreqNorm, self).__init__(columns, *args, **kwargs)
        self.session = session

    def evaluate(self, df, *args, **kwargs):
        val = super(FreqNorm, self).evaluate(df, *args, **kwargs)

        if len(val) == 0:
            return pd.Series([], index=df.index)
            
        fun = SubcorpusSize(session=self.session, 
                            columns=self.columns,
                            group=self.group)
        subsize = fun.evaluate(df, *args, **kwargs)

        d = pd.concat([val, subsize], axis=1)
        d.columns = ["val", "subsize"]
        val = d.apply(lambda row: row.val / row.subsize, axis="columns")
        val.index = df.index
        return val

#############################################################################
## Distributional functions
#############################################################################

class Proportion(Freq):
    _name = "statistics_proportion"
    no_column_labels = True
    
    def __init__(self, *args, **kwargs):
        super(Proportion, self).__init__(*args, **kwargs)
    
    def evaluate(self, df, *args, **kwargs):
        fun = Proportion(columns=self.columns, group=self.group)
        if self.find_function(df, fun):
            if options.cfg.verbose:
                print(self._name, "using df.Proportion()")
            return df[fun.get_id()]
        else:
            if options.cfg.verbose:
                print(self._name, "calculating df.Proportion()")
        val = super(Proportion, self).evaluate(df, *args, **kwargs)
        val = val.apply(lambda x: x / len(df))
        val.index = df.index
        return val

class Percent(Proportion):
    _name = "statistics_percent"
    
    def evaluate(self, *args, **kwargs):
        return 100 * super(Percent, self).evaluate(*args, **kwargs)
        
class Entropy(Proportion):
    _name = "ENTROPY"
    
    def evaluate(self, df, *args, **kwargs):
        _df = df[self.columns]
        _df["COQ_PROP"] = super(Entropy, self).evaluate(df, *args, **kwargs)
        _df = _df.drop_duplicates()
        if len(_df) == 1:
            entropy = 0.0
        else:
            entropy = -sum(_df["COQ_PROP"].apply(lambda p: p * np.log2(p)))
        return pd.Series([entropy] * len(df), index=df.index)

class Tokens(Function):
    _name = "TOKENS"
    no_column_labels = True
    
    def evaluate(self, df, *args, **kwargs):
        return pd.Series([len(df)] * len(df), index=df.index)

class Types(Function):
    _name = "TYPES"
    no_column_labels = True
    
    def evaluate(self, df, *args, **kwargs):
        length = len(df[self.columns].drop_duplicates())
        return pd.Series([length] * len(df), index=df.index)

class TypeTokenRatio(Types):
    _name = "TYPETOKENRATIO"
    no_column_labels = True
    
    def evaluate(self, df, *args, **kwargs):
        val = super(TypeTokenRatio, self).evaluate(df, *args, **kwargs)
        fun = Tokens(group=self.group).evaluate(df, *args, **kwargs)
        return (pd.DataFrame({"types": val, "tokens": fun}, index=df.index)
                    .apply(lambda row: row.types / row.tokens, axis="columns"))

#############################################################################
## Corpus functions
#############################################################################

class CorpusSize(Function):
    _name = "CORPUSSIZE"
    combine_modes = no_combine
    no_column_labels = True

    def __init__(self, session, columns=[], *args, **kwargs):
        super(CorpusSize, self).__init__(columns, *args, **kwargs)
        self.session = session
    
    def evaluate(self, df, *args, **kwargs):
        corpus_size = self.session.Corpus.get_corpus_size(filters=self.session.filter_list)
        return pd.Series([corpus_size] * len(df), index=df.index)

class SubcorpusSize(CorpusSize):
    _name = "SUBCORPUSSIZE"
    no_column_labels = True

    def evaluate(self, df, *args, **kwargs):
        fun = SubcorpusSize(session=self.session, columns=self.columns, group=self.group)
        if self.find_function(df, fun):
            if options.cfg.verbose:
                print(self._name, "using df.SubcorpusSize()")
            return df[fun.get_id()]
        else:
            if options.cfg.verbose:
                print(self._name, "calculating df.SubcorpusSize()")
        
        corpus_features = [x for x, _ in self.session.Resource.get_corpus_features()]
        column_list = [x for x in corpus_features if "coq_{}_1".format(x) in self.columns]
        
        val = df.apply(self.session.Corpus.get_subcorpus_size, 
                       columns=column_list,
                       axis=1,
                       filters=self.session.filter_list)

        return val

#############################################################################
## Context functions
#############################################################################

class ContextColumns(Function):
    _name = "CONTEXT_COLUMN"
    single_column = False

    def __init__(self, session, *args):
        super(ContextColumns, self).__init__(*args)
        self.session = session
        self.left_cols = ["coq_context_lc{}".format(i+1) for i in range(options.cfg.context_left)][::-1]
        self.right_cols = ["coq_context_rc{}".format(i+1) for i in range(options.cfg.context_right)]

    def evaluate(self, df, connection, *args, **kwargs):
        left, target, right = self.session.Resource.get_context(
            df["coquery_invisible_corpus_id"], 
            df["coquery_invisible_origin_id"],
            df["coquery_invisible_number_of_tokens"], True, connection)
        return pd.Series(
            data=left + right, 
            index=self.left_cols + self.right_cols)

class ContextKWIC(ContextColumns):
    _name = "CONTEXT_KWIC"
    
    def evaluate(self, df, *args, **kwargs):
        row = super(ContextKWIC, self).evaluate(df, *args, **kwargs)
        return pd.Series(
            data=[collapse_words(row[self.left_cols]), collapse_words(row[self.right_cols])], 
            index=[["coq_context_left", "coq_context_right"]])

class ContextString(ContextColumns):
    _name = "CONTEXT_STRING"
    
    def __init__(self, session, *args):
        super(ContextString, self).__init__(session, *args)
        self.word_feature = getattr(self.session.Resource, QUERY_ITEM_WORD)

    def evaluate(self, df, connection, *args, **kwargs):
        left, target, right = self.session.Resource.get_context(
            df["coquery_invisible_corpus_id"], 
            df["coquery_invisible_origin_id"],
            df["coquery_invisible_number_of_tokens"], True, connection)
        return pd.Series(
            data=[collapse_words(list(pd.Series(left + [x.upper() for x in target] + right)))],
            index=["coq_context_string"])<|MERGE_RESOLUTION|>--- conflicted
+++ resolved
@@ -120,13 +120,9 @@
             if self.group:
                 return "{}({})".format(
                     self.get_name(), 
-<<<<<<< HEAD
-                    ",".join([session.translate_header(x) for x in self.group]))
+                    "+".join([session.translate_header(x) for x in self.group]))
             if self.no_column_labels:
                 return self.get_name()
-=======
-                    "+".join([session.translate_header(x) for x in self.group]))
->>>>>>> 2987d1df
             else:
                 args = []
                 args.append(",".join([session.translate_header(x) for x in self.columns]))
