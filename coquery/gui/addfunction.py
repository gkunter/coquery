--- conflicted
+++ resolved
@@ -2,11 +2,7 @@
 """
 addfunction.py is part of Coquery.
 
-<<<<<<< HEAD
 Copyright (c) 2016-2022 Gero Kunter (gero.kunter@coquery.org)
-=======
-Copyright (c) 2016-2021 Gero Kunter (gero.kunter@coquery.org)
->>>>>>> 43a20418
 
 Coquery is released under the terms of the GNU General Public License (v3).
 For details, see the file LICENSE that you should have received along
@@ -380,7 +376,6 @@
         # check if NONE of the selected columns is string:
         elif all([not pd.api.types.is_string_dtype(x)
                   for x in self.df[self.columns].dtypes]):
-        #elif all([x != object for x in self.df[self.columns].dtypes]):
             function_groups = (functions.OperatorFunction,
                                functions.StatisticalFunction,
                                functions.Comparison,
