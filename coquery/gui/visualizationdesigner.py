--- conflicted
+++ resolved
@@ -74,15 +74,11 @@
         self.df = df.loc[[x for x in df.index
                           if x not in ROW_NAMES.values()]]
 
-<<<<<<< HEAD
-        self.dtypes = dtypes
         self.vis = None
-=======
         for i, x in enumerate(df.columns):
             if self.df[x].dtype == bool:
                 self.df[x] = self.df[x].astype(str)
 
->>>>>>> 73ed331b
         self._palette_name = "Paired"
 
         self.ui = Ui_VisualizationDesigner()
