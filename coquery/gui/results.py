--- conflicted
+++ resolved
@@ -86,7 +86,6 @@
                 return self.content.iloc[index.row(), index.column()]
             except AttributeError:
                 try:
-<<<<<<< HEAD
                     dat = self.content[index.row()][self.header[index.column()]]
                 except (TypeError):
                     dat = self.content[index.row()] [index.column()]
@@ -94,14 +93,8 @@
             except (IndexError, KeyError):
                 return None
 
-=======
-                    return self.content[index.row()] [index.column()]
-                except (IndexError, KeyError):
-                    return None
-
         # ForegroundRole: return the colour of the column, or the default if
         # no color is specified:
->>>>>>> 9d5aeb6b
         elif role == QtCore.Qt.ForegroundRole:
             header = self.column(index.column())
             if options.cfg.column_visibility.get(
