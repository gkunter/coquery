# -*- coding: utf-8 -*-

# Form implementation generated from reading ui file 'about.ui'
#
# Created by: PyQt5 UI code generator 5.7.1
#
# WARNING! All changes made in this file will be lost!

from PyQt5 import QtCore, QtGui, QtWidgets

class Ui_AboutDialog(object):
    def setupUi(self, AboutDialog):
<<<<<<< HEAD
        AboutDialog.setObjectName(_fromUtf8("AboutDialog"))
        AboutDialog.resize(646, 480)
        sizePolicy = QtGui.QSizePolicy(QtGui.QSizePolicy.Minimum, QtGui.QSizePolicy.Minimum)
=======
        AboutDialog.setObjectName("AboutDialog")
        AboutDialog.resize(640, 480)
        sizePolicy = QtWidgets.QSizePolicy(QtWidgets.QSizePolicy.Minimum, QtWidgets.QSizePolicy.Minimum)
>>>>>>> 80c185cb
        sizePolicy.setHorizontalStretch(0)
        sizePolicy.setVerticalStretch(0)
        sizePolicy.setHeightForWidth(AboutDialog.sizePolicy().hasHeightForWidth())
        AboutDialog.setSizePolicy(sizePolicy)
        self.verticalLayout = QtWidgets.QVBoxLayout(AboutDialog)
        self.verticalLayout.setSizeConstraint(QtWidgets.QLayout.SetMinimumSize)
        self.verticalLayout.setSpacing(16)
        self.verticalLayout.setObjectName("verticalLayout")
        self.frame_pixmap = QtWidgets.QFrame(AboutDialog)
        self.frame_pixmap.setStyleSheet("background-color: #fffdfd")
        self.frame_pixmap.setObjectName("frame_pixmap")
        self.layout_pixmap = QtWidgets.QVBoxLayout(self.frame_pixmap)
        self.layout_pixmap.setContentsMargins(4, 3, 4, 3)
        self.layout_pixmap.setSpacing(0)
        self.layout_pixmap.setObjectName("layout_pixmap")
        self.label_pixmap = QtWidgets.QLabel(self.frame_pixmap)
        self.label_pixmap.setText("")
        self.label_pixmap.setObjectName("label_pixmap")
        self.layout_pixmap.addWidget(self.label_pixmap)
        self.verticalLayout.addWidget(self.frame_pixmap)
        self.label_description = QtWidgets.QLabel(AboutDialog)
        sizePolicy = QtWidgets.QSizePolicy(QtWidgets.QSizePolicy.Preferred, QtWidgets.QSizePolicy.Minimum)
        sizePolicy.setHorizontalStretch(0)
        sizePolicy.setVerticalStretch(0)
        sizePolicy.setHeightForWidth(self.label_description.sizePolicy().hasHeightForWidth())
        self.label_description.setSizePolicy(sizePolicy)
        self.label_description.setAlignment(QtCore.Qt.AlignLeading|QtCore.Qt.AlignLeft|QtCore.Qt.AlignTop)
        self.label_description.setWordWrap(True)
        self.label_description.setOpenExternalLinks(True)
        self.label_description.setObjectName("label_description")
        self.verticalLayout.addWidget(self.label_description)
<<<<<<< HEAD
        spacerItem = QtGui.QSpacerItem(20, 0, QtGui.QSizePolicy.Minimum, QtGui.QSizePolicy.Expanding)
=======
        spacerItem = QtWidgets.QSpacerItem(20, 40, QtWidgets.QSizePolicy.Minimum, QtWidgets.QSizePolicy.Expanding)
>>>>>>> 80c185cb
        self.verticalLayout.addItem(spacerItem)

        self.retranslateUi(AboutDialog)
        QtCore.QMetaObject.connectSlotsByName(AboutDialog)

    def retranslateUi(self, AboutDialog):
<<<<<<< HEAD
        AboutDialog.setWindowTitle(_translate("AboutDialog", "About – Coquery", None))
        self.label_description.setText(_translate("AboutDialog", "<html><head/><body><p>Coquery is a free corpus query tool.</p><p>Copyright (c) {date} Gero Kunter</p><p>Initial development supported by:<br/>Department of English, Heinrich-Heine Universität Düsseldorf</p><p>Website: <a href=\"http://www.coquery.org\"><span style=\" text-decoration: underline; color:#0057ae;\">http://www.coquery.org</span></a> – Twitter: <a href=\"https://twitter.com/hashtag/coquery?f=tweets\"><span style=\" text-decoration: underline; color:#0057ae;\">#Coquery</span></a></p><p>Coquery is free software released under the terms of the <a href=\"http://coquery.org/license.html\"><span style=\" text-decoration: underline; color:#0057ae;\">GNU General Public License (version 3)</span></a>.</p></body></html>", None))
=======
        _translate = QtCore.QCoreApplication.translate
        AboutDialog.setWindowTitle(_translate("AboutDialog", "About – Coquery"))
        self.label_description.setText(_translate("AboutDialog", "<html><head/><body><p>Coquery is a free corpus query tool.</p><p>Copyright (c) {date} Gero Kunter</p><p>Initial development supported by:<br/>Department of English, Heinrich-Heine Universität Düsseldorf</p><p>Website: <a href=\"http://www.coquery.org\"><span style=\" text-decoration: underline; color:#0057ae;\">http://www.coquery.org</span></a> – Twitter: <a href=\"https://twitter.com/hashtag/coquery?f=tweets\"><span style=\" text-decoration: underline; color:#0057ae;\">#Coquery</span></a></p><p>Coquery is free software released under the terms of the <a href=\"http://coquery.org/license.html\"><span style=\" text-decoration: underline; color:#0057ae;\">GNU General Public License (version 3)</span></a>.  Icon set by <a href=\"http://icons8.com\"><span style=\" text-decoration: underline; color:#0057ae;\">icons8.com</span></a>.</p></body></html>"))
>>>>>>> 80c185cb

<|MERGE_RESOLUTION|>--- conflicted
+++ resolved
@@ -10,15 +10,9 @@
 
 class Ui_AboutDialog(object):
     def setupUi(self, AboutDialog):
-<<<<<<< HEAD
-        AboutDialog.setObjectName(_fromUtf8("AboutDialog"))
-        AboutDialog.resize(646, 480)
-        sizePolicy = QtGui.QSizePolicy(QtGui.QSizePolicy.Minimum, QtGui.QSizePolicy.Minimum)
-=======
         AboutDialog.setObjectName("AboutDialog")
         AboutDialog.resize(640, 480)
         sizePolicy = QtWidgets.QSizePolicy(QtWidgets.QSizePolicy.Minimum, QtWidgets.QSizePolicy.Minimum)
->>>>>>> 80c185cb
         sizePolicy.setHorizontalStretch(0)
         sizePolicy.setVerticalStretch(0)
         sizePolicy.setHeightForWidth(AboutDialog.sizePolicy().hasHeightForWidth())
@@ -50,23 +44,14 @@
         self.label_description.setOpenExternalLinks(True)
         self.label_description.setObjectName("label_description")
         self.verticalLayout.addWidget(self.label_description)
-<<<<<<< HEAD
-        spacerItem = QtGui.QSpacerItem(20, 0, QtGui.QSizePolicy.Minimum, QtGui.QSizePolicy.Expanding)
-=======
         spacerItem = QtWidgets.QSpacerItem(20, 40, QtWidgets.QSizePolicy.Minimum, QtWidgets.QSizePolicy.Expanding)
->>>>>>> 80c185cb
         self.verticalLayout.addItem(spacerItem)
 
         self.retranslateUi(AboutDialog)
         QtCore.QMetaObject.connectSlotsByName(AboutDialog)
 
     def retranslateUi(self, AboutDialog):
-<<<<<<< HEAD
-        AboutDialog.setWindowTitle(_translate("AboutDialog", "About – Coquery", None))
-        self.label_description.setText(_translate("AboutDialog", "<html><head/><body><p>Coquery is a free corpus query tool.</p><p>Copyright (c) {date} Gero Kunter</p><p>Initial development supported by:<br/>Department of English, Heinrich-Heine Universität Düsseldorf</p><p>Website: <a href=\"http://www.coquery.org\"><span style=\" text-decoration: underline; color:#0057ae;\">http://www.coquery.org</span></a> – Twitter: <a href=\"https://twitter.com/hashtag/coquery?f=tweets\"><span style=\" text-decoration: underline; color:#0057ae;\">#Coquery</span></a></p><p>Coquery is free software released under the terms of the <a href=\"http://coquery.org/license.html\"><span style=\" text-decoration: underline; color:#0057ae;\">GNU General Public License (version 3)</span></a>.</p></body></html>", None))
-=======
         _translate = QtCore.QCoreApplication.translate
         AboutDialog.setWindowTitle(_translate("AboutDialog", "About – Coquery"))
         self.label_description.setText(_translate("AboutDialog", "<html><head/><body><p>Coquery is a free corpus query tool.</p><p>Copyright (c) {date} Gero Kunter</p><p>Initial development supported by:<br/>Department of English, Heinrich-Heine Universität Düsseldorf</p><p>Website: <a href=\"http://www.coquery.org\"><span style=\" text-decoration: underline; color:#0057ae;\">http://www.coquery.org</span></a> – Twitter: <a href=\"https://twitter.com/hashtag/coquery?f=tweets\"><span style=\" text-decoration: underline; color:#0057ae;\">#Coquery</span></a></p><p>Coquery is free software released under the terms of the <a href=\"http://coquery.org/license.html\"><span style=\" text-decoration: underline; color:#0057ae;\">GNU General Public License (version 3)</span></a>.  Icon set by <a href=\"http://icons8.com\"><span style=\" text-decoration: underline; color:#0057ae;\">icons8.com</span></a>.</p></body></html>"))
->>>>>>> 80c185cb
 
