<?xml version="1.0" encoding="UTF-8"?>
<ui version="4.0">
 <class>SettingsDialog</class>
 <widget class="QDialog" name="SettingsDialog">
  <property name="geometry">
   <rect>
    <x>0</x>
    <y>0</y>
    <width>640</width>
    <height>480</height>
   </rect>
  </property>
  <property name="sizePolicy">
   <sizepolicy hsizetype="Preferred" vsizetype="MinimumExpanding">
    <horstretch>0</horstretch>
    <verstretch>0</verstretch>
   </sizepolicy>
  </property>
  <property name="windowTitle">
   <string>Settings – Coquery</string>
  </property>
  <layout class="QVBoxLayout" name="verticalLayout_3">
   <item>
    <widget class="QTabWidget" name="tabWidget">
     <property name="currentIndex">
      <number>1</number>
     </property>
     <widget class="QWidget" name="tab_2">
      <attribute name="title">
       <string>Results table</string>
      </attribute>
      <layout class="QVBoxLayout" name="verticalLayout">
       <property name="leftMargin">
        <number>8</number>
       </property>
       <property name="topMargin">
        <number>6</number>
       </property>
       <property name="rightMargin">
        <number>8</number>
       </property>
       <property name="bottomMargin">
        <number>6</number>
       </property>
       <item>
        <widget class="QGroupBox" name="group_case">
         <property name="title">
          <string>&amp;Case</string>
         </property>
         <layout class="QVBoxLayout" name="verticalLayout_4">
          <item>
           <widget class="QRadioButton" name="radio_output_case_leave">
            <property name="text">
             <string>Do &amp;not change case</string>
            </property>
           </widget>
          </item>
          <item>
           <widget class="QRadioButton" name="radio_output_case_lower">
            <property name="text">
             <string>&amp;Lower case</string>
            </property>
           </widget>
          </item>
          <item>
           <widget class="QRadioButton" name="radio_output_case_upper">
            <property name="text">
             <string>&amp;Upper case</string>
            </property>
           </widget>
          </item>
         </layout>
        </widget>
       </item>
       <item>
        <widget class="QGroupBox" name="groupBox">
         <property name="title">
          <string>&amp;Display</string>
         </property>
         <layout class="QVBoxLayout" name="verticalLayout_7">
          <item>
           <layout class="QHBoxLayout" name="horizontalLayout">
            <item>
             <widget class="QLabel" name="label_3">
              <property name="sizePolicy">
               <sizepolicy hsizetype="Fixed" vsizetype="Fixed">
                <horstretch>0</horstretch>
                <verstretch>0</verstretch>
               </sizepolicy>
              </property>
              <property name="text">
               <string>Displa&amp;y </string>
              </property>
              <property name="buddy">
               <cstring>spin_digits</cstring>
              </property>
             </widget>
            </item>
            <item>
             <widget class="QSpinBox" name="spin_digits">
              <property name="sizePolicy">
               <sizepolicy hsizetype="Fixed" vsizetype="Fixed">
                <horstretch>0</horstretch>
                <verstretch>0</verstretch>
               </sizepolicy>
              </property>
              <property name="suffix">
               <string> digit(s)</string>
              </property>
              <property name="value">
               <number>3</number>
              </property>
             </widget>
            </item>
            <item>
             <widget class="QLabel" name="label_7">
              <property name="sizePolicy">
               <sizepolicy hsizetype="Fixed" vsizetype="Fixed">
                <horstretch>0</horstretch>
                <verstretch>0</verstretch>
               </sizepolicy>
              </property>
              <property name="text">
               <string>after decimal point</string>
              </property>
             </widget>
            </item>
            <item>
             <spacer name="horizontalSpacer">
              <property name="orientation">
               <enum>Qt::Horizontal</enum>
              </property>
              <property name="sizeHint" stdset="0">
               <size>
                <width>40</width>
                <height>20</height>
               </size>
              </property>
             </spacer>
            </item>
           </layout>
          </item>
          <item>
           <layout class="QHBoxLayout" name="horizontalLayout_7">
            <item>
             <widget class="QLabel" name="label_13">
              <property name="text">
               <string>Placeholder for e&amp;mpty cells:</string>
              </property>
              <property name="buddy">
               <cstring>edit_na_string</cstring>
              </property>
             </widget>
            </item>
            <item>
             <widget class="QLineEdit" name="edit_na_string"/>
            </item>
            <item>
             <spacer name="horizontalSpacer_6">
              <property name="orientation">
               <enum>Qt::Horizontal</enum>
              </property>
              <property name="sizeHint" stdset="0">
               <size>
                <width>40</width>
                <height>20</height>
               </size>
              </property>
             </spacer>
            </item>
           </layout>
          </item>
          <item>
           <widget class="QCheckBox" name="check_word_wrap">
            <property name="text">
             <string> &amp;Word-wrap long lines</string>
            </property>
           </widget>
          </item>
         </layout>
        </widget>
       </item>
       <item>
        <spacer name="verticalSpacer_2">
         <property name="orientation">
          <enum>Qt::Vertical</enum>
         </property>
         <property name="sizeHint" stdset="0">
          <size>
           <width>20</width>
           <height>40</height>
          </size>
         </property>
        </spacer>
       </item>
      </layout>
     </widget>
     <widget class="QWidget" name="Auto_apply">
      <attribute name="title">
       <string>Management</string>
      </attribute>
<<<<<<< HEAD
      <layout class="QVBoxLayout" name="verticalLayout_10" stretch="0,0,1">
       <property name="spacing">
        <number>6</number>
       </property>
       <property name="leftMargin">
        <number>6</number>
=======
      <layout class="QVBoxLayout" name="verticalLayout_2">
       <property name="leftMargin">
        <number>8</number>
>>>>>>> cd07aa2d
       </property>
       <property name="topMargin">
        <number>6</number>
       </property>
       <property name="rightMargin">
<<<<<<< HEAD
        <number>6</number>
=======
        <number>8</number>
>>>>>>> cd07aa2d
       </property>
       <property name="bottomMargin">
        <number>6</number>
       </property>
<<<<<<< HEAD
=======
       <item>
        <widget class="QCheckBox" name="check_regular_expressions">
         <property name="text">
          <string>Interpret query strings as &amp;regular expressions</string>
         </property>
        </widget>
       </item>
       <item>
        <widget class="QCheckBox" name="check_regular_expressions">
         <property name="text">
          <string>Interpret queries as &amp;regular expressions</string>
         </property>
        </widget>
       </item>
>>>>>>> cd07aa2d
       <item>
        <widget class="QLabel" name="label">
         <property name="text">
          <string>&amp;Automatically apply:</string>
         </property>
         <property name="buddy">
          <cstring>list_auto_apply</cstring>
         </property>
        </widget>
       </item>
       <item>
        <widget class="QListWidget" name="list_auto_apply">
         <property name="sizePolicy">
          <sizepolicy hsizetype="Preferred" vsizetype="Preferred">
           <horstretch>0</horstretch>
           <verstretch>0</verstretch>
          </sizepolicy>
         </property>
         <item>
          <property name="text">
           <string>Column visibility</string>
          </property>
          <property name="checkState">
           <enum>Unchecked</enum>
          </property>
          <property name="flags">
           <set>ItemIsSelectable|ItemIsUserCheckable|ItemIsEnabled</set>
          </property>
         </item>
         <item>
          <property name="text">
           <string>Functions</string>
          </property>
          <property name="checkState">
           <enum>Unchecked</enum>
          </property>
          <property name="flags">
           <set>ItemIsSelectable|ItemIsUserCheckable|ItemIsEnabled</set>
          </property>
         </item>
         <item>
          <property name="text">
           <string>Substitutions</string>
          </property>
          <property name="checkState">
           <enum>Unchecked</enum>
          </property>
         </item>
         <item>
          <property name="text">
           <string>Stopwords</string>
          </property>
          <property name="checkState">
           <enum>Unchecked</enum>
          </property>
          <property name="flags">
           <set>ItemIsSelectable|ItemIsUserCheckable|ItemIsEnabled</set>
          </property>
         </item>
         <item>
          <property name="text">
           <string>Filters</string>
          </property>
          <property name="checkState">
           <enum>Unchecked</enum>
          </property>
          <property name="flags">
           <set>ItemIsSelectable|ItemIsUserCheckable|ItemIsEnabled</set>
          </property>
         </item>
         <item>
          <property name="text">
           <string>Transformations</string>
          </property>
          <property name="checkState">
           <enum>Unchecked</enum>
          </property>
          <property name="flags">
           <set>ItemIsSelectable|ItemIsUserCheckable|ItemIsEnabled</set>
          </property>
         </item>
        </widget>
       </item>
       <item>
        <spacer name="verticalSpacer_6">
         <property name="orientation">
          <enum>Qt::Vertical</enum>
         </property>
         <property name="sizeHint" stdset="0">
          <size>
           <width>20</width>
           <height>40</height>
          </size>
         </property>
        </spacer>
       </item>
      </layout>
     </widget>
     <widget class="QWidget" name="Queries">
      <attribute name="title">
       <string>Queries</string>
      </attribute>
      <layout class="QVBoxLayout" name="verticalLayout_2">
       <property name="leftMargin">
        <number>8</number>
       </property>
       <property name="topMargin">
        <number>6</number>
       </property>
       <property name="rightMargin">
        <number>8</number>
       </property>
       <property name="bottomMargin">
        <number>6</number>
       </property>
       <item>
        <widget class="QGroupBox" name="groupBox_2">
         <property name="title">
          <string>&amp;Options</string>
         </property>
         <layout class="QVBoxLayout" name="verticalLayout_8">
          <item>
           <widget class="QCheckBox" name="check_regular_expressions">
            <property name="text">
             <string>Interpret query strings as &amp;regular expressions</string>
            </property>
           </widget>
          </item>
          <item>
           <widget class="QCheckBox" name="check_ignore_case_query">
            <property name="text">
             <string>Ignore &amp;case in query strings</string>
            </property>
           </widget>
          </item>
          <item>
           <widget class="QCheckBox" name="check_drop_empty_queries">
            <property name="text">
             <string>&amp;Discard rows for which the query returned no matches</string>
            </property>
           </widget>
          </item>
          <item>
           <widget class="QCheckBox" name="check_remove_duplicates">
            <property name="text">
             <string>&amp;Remove duplicates of matched tokens</string>
            </property>
           </widget>
          </item>
          <item>
           <widget class="QCheckBox" name="check_align_quantified">
            <property name="text">
             <string>Align &amp;quantified token columns</string>
            </property>
           </widget>
          </item>
         </layout>
        </widget>
       </item>
       <item>
        <widget class="QGroupBox" name="widget_cache">
         <property name="title">
          <string>&amp;Cache</string>
         </property>
         <layout class="QHBoxLayout" name="horizontalLayout_4">
          <property name="spacing">
           <number>0</number>
          </property>
<<<<<<< HEAD
=======
          <property name="margin">
           <number>0</number>
          </property>
>>>>>>> cd07aa2d
          <item>
           <widget class="QCheckBox" name="check_use_cache">
            <property name="text">
             <string>&amp;Use cache, size: </string>
            </property>
           </widget>
          </item>
          <item>
           <widget class="QSpinBox" name="spin_cache_size">
            <property name="suffix">
             <string> MBytes</string>
            </property>
            <property name="prefix">
             <string/>
            </property>
            <property name="minimum">
             <number>1</number>
            </property>
            <property name="maximum">
             <number>4096</number>
            </property>
           </widget>
          </item>
          <item>
           <widget class="QWidget" name="widget_used" native="true">
            <layout class="QHBoxLayout" name="horizontalLayout_5">
             <property name="leftMargin">
              <number>9</number>
             </property>
             <property name="rightMargin">
              <number>9</number>
             </property>
             <item>
              <widget class="QLabel" name="label_10">
               <property name="text">
                <string>Used:</string>
               </property>
              </widget>
             </item>
             <item>
              <widget class="QProgressBar" name="progress_used">
               <property name="value">
                <number>24</number>
               </property>
               <property name="format">
                <string>%v MBytes</string>
               </property>
              </widget>
             </item>
            </layout>
           </widget>
          </item>
          <item>
           <spacer name="horizontalSpacer_4">
            <property name="orientation">
             <enum>Qt::Horizontal</enum>
            </property>
            <property name="sizeHint" stdset="0">
             <size>
              <width>40</width>
              <height>20</height>
             </size>
            </property>
           </spacer>
          </item>
          <item>
           <widget class="QPushButton" name="button_clear_cache">
            <property name="text">
             <string>Clear cache</string>
            </property>
           </widget>
          </item>
         </layout>
        </widget>
       </item>
       <item>
        <spacer name="verticalSpacer_5">
         <property name="orientation">
          <enum>Qt::Vertical</enum>
         </property>
         <property name="sizeHint" stdset="0">
          <size>
           <width>20</width>
           <height>40</height>
          </size>
         </property>
        </spacer>
       </item>
      </layout>
     </widget>
     <widget class="QWidget" name="tab">
      <attribute name="title">
       <string>Fonts</string>
      </attribute>
      <layout class="QGridLayout" name="gridLayout" rowstretch="0,0,0,1" columnstretch="0,1,0,0">
       <property name="leftMargin">
        <number>8</number>
       </property>
       <property name="topMargin">
        <number>6</number>
       </property>
       <property name="rightMargin">
        <number>8</number>
       </property>
       <property name="bottomMargin">
        <number>6</number>
       </property>
       <item row="1" column="0">
        <widget class="QLabel" name="label_5">
         <property name="sizePolicy">
          <sizepolicy hsizetype="Preferred" vsizetype="Fixed">
           <horstretch>0</horstretch>
           <verstretch>0</verstretch>
          </sizepolicy>
         </property>
         <property name="text">
          <string>Context font:</string>
         </property>
        </widget>
       </item>
       <item row="1" column="1">
        <widget class="QLabel" name="label_sample_context">
         <property name="sizePolicy">
          <sizepolicy hsizetype="MinimumExpanding" vsizetype="MinimumExpanding">
           <horstretch>0</horstretch>
           <verstretch>0</verstretch>
          </sizepolicy>
         </property>
         <property name="frameShape">
          <enum>QFrame::StyledPanel</enum>
         </property>
         <property name="frameShadow">
          <enum>QFrame::Sunken</enum>
         </property>
         <property name="text">
          <string>TextLabel</string>
         </property>
        </widget>
       </item>
       <item row="2" column="2">
        <widget class="QPushButton" name="button_figure_font">
         <property name="text">
          <string>Change...</string>
         </property>
        </widget>
       </item>
       <item row="0" column="3">
        <widget class="QPushButton" name="button_reset_table">
         <property name="text">
          <string>Reset</string>
         </property>
        </widget>
       </item>
       <item row="1" column="3">
        <widget class="QPushButton" name="button_reset_context">
         <property name="text">
          <string>Reset</string>
         </property>
        </widget>
       </item>
       <item row="2" column="0">
        <widget class="QLabel" name="label_6">
         <property name="text">
          <string>Default figure font:</string>
         </property>
        </widget>
       </item>
       <item row="1" column="2">
        <widget class="QPushButton" name="button_context_font">
         <property name="text">
          <string>Change...</string>
         </property>
        </widget>
       </item>
       <item row="2" column="3">
        <widget class="QPushButton" name="button_reset_figure">
         <property name="text">
          <string>Reset</string>
         </property>
        </widget>
       </item>
       <item row="0" column="1">
        <widget class="QLabel" name="label_sample_table">
         <property name="sizePolicy">
          <sizepolicy hsizetype="MinimumExpanding" vsizetype="MinimumExpanding">
           <horstretch>0</horstretch>
           <verstretch>0</verstretch>
          </sizepolicy>
         </property>
         <property name="frameShape">
          <enum>QFrame::StyledPanel</enum>
         </property>
         <property name="frameShadow">
          <enum>QFrame::Sunken</enum>
         </property>
         <property name="text">
          <string>TextLabel</string>
         </property>
        </widget>
       </item>
       <item row="0" column="0">
        <widget class="QLabel" name="label_4">
         <property name="sizePolicy">
          <sizepolicy hsizetype="Preferred" vsizetype="Fixed">
           <horstretch>0</horstretch>
           <verstretch>0</verstretch>
          </sizepolicy>
         </property>
         <property name="text">
          <string>Table font:</string>
         </property>
        </widget>
       </item>
       <item row="0" column="2">
        <widget class="QPushButton" name="button_table_font">
         <property name="text">
          <string>Change...</string>
         </property>
        </widget>
       </item>
       <item row="2" column="1">
        <widget class="QLabel" name="label_sample_figure">
         <property name="sizePolicy">
          <sizepolicy hsizetype="Preferred" vsizetype="MinimumExpanding">
           <horstretch>0</horstretch>
           <verstretch>0</verstretch>
          </sizepolicy>
         </property>
         <property name="frameShape">
          <enum>QFrame::StyledPanel</enum>
         </property>
         <property name="frameShadow">
          <enum>QFrame::Sunken</enum>
         </property>
         <property name="text">
          <string>TextLabel</string>
         </property>
        </widget>
       </item>
       <item row="3" column="1">
        <spacer name="verticalSpacer_3">
         <property name="orientation">
          <enum>Qt::Vertical</enum>
         </property>
         <property name="sizeHint" stdset="0">
          <size>
           <width>20</width>
           <height>40</height>
          </size>
         </property>
        </spacer>
       </item>
      </layout>
     </widget>
     <widget class="QWidget" name="tab_3">
      <attribute name="title">
       <string>Quitting</string>
      </attribute>
      <layout class="QVBoxLayout" name="verticalLayout_5">
       <property name="leftMargin">
        <number>8</number>
       </property>
       <property name="topMargin">
        <number>6</number>
       </property>
       <property name="rightMargin">
        <number>8</number>
       </property>
       <property name="bottomMargin">
        <number>6</number>
       </property>
       <item>
        <widget class="QCheckBox" name="check_ask_on_quit">
         <property name="text">
          <string>Ask if &amp;unsaved results should be saved upon exit</string>
         </property>
        </widget>
       </item>
       <item>
        <widget class="QCheckBox" name="check_save_query_string">
         <property name="text">
          <string>Save last query &amp;string in configuration file</string>
         </property>
        </widget>
       </item>
       <item>
        <widget class="QCheckBox" name="check_save_query_file">
         <property name="text">
          <string>Save last query &amp;file in configuration file</string>
         </property>
        </widget>
       </item>
       <item>
        <spacer name="verticalSpacer">
         <property name="orientation">
          <enum>Qt::Vertical</enum>
         </property>
         <property name="sizeHint" stdset="0">
          <size>
           <width>20</width>
           <height>40</height>
          </size>
         </property>
        </spacer>
       </item>
      </layout>
     </widget>
     <widget class="QWidget" name="tab_4">
      <attribute name="title">
       <string>Paths</string>
      </attribute>
      <layout class="QVBoxLayout" name="verticalLayout_6">
       <property name="leftMargin">
        <number>8</number>
       </property>
       <property name="topMargin">
        <number>6</number>
       </property>
       <property name="rightMargin">
        <number>8</number>
       </property>
       <property name="bottomMargin">
        <number>6</number>
       </property>
       <item>
        <widget class="QGroupBox" name="group_paths">
         <property name="title">
          <string>Additional paths</string>
         </property>
         <layout class="QGridLayout" name="gridLayout_2">
          <item row="0" column="0">
           <widget class="QLabel" name="label_8">
            <property name="sizePolicy">
             <sizepolicy hsizetype="Minimum" vsizetype="Minimum">
              <horstretch>0</horstretch>
              <verstretch>0</verstretch>
             </sizepolicy>
            </property>
            <property name="text">
             <string>Cor&amp;pus installers: </string>
            </property>
            <property name="buddy">
             <cstring>edit_installer_path</cstring>
            </property>
           </widget>
          </item>
          <item row="0" column="1">
           <widget class="QLineEdit" name="edit_installer_path"/>
          </item>
          <item row="0" column="2">
           <widget class="QPushButton" name="button_installer_path">
            <property name="sizePolicy">
             <sizepolicy hsizetype="Minimum" vsizetype="Fixed">
              <horstretch>0</horstretch>
              <verstretch>0</verstretch>
             </sizepolicy>
            </property>
            <property name="text">
             <string>&amp;Browse</string>
            </property>
            <property name="icon">
             <iconset theme="folder">
              <normaloff/>
             </iconset>
            </property>
            <property name="shortcut">
             <string>Alt+B</string>
            </property>
           </widget>
          </item>
          <item row="1" column="0">
           <widget class="QLabel" name="label_9">
            <property name="sizePolicy">
             <sizepolicy hsizetype="Minimum" vsizetype="Minimum">
              <horstretch>0</horstretch>
              <verstretch>0</verstretch>
             </sizepolicy>
            </property>
            <property name="text">
             <string>&amp;Visualizers:</string>
            </property>
            <property name="buddy">
             <cstring>edit_visualizer_path</cstring>
            </property>
           </widget>
          </item>
          <item row="1" column="1">
           <widget class="QLineEdit" name="edit_visualizer_path"/>
          </item>
          <item row="1" column="2">
           <widget class="QPushButton" name="button_visualizer_path">
            <property name="sizePolicy">
             <sizepolicy hsizetype="Minimum" vsizetype="Fixed">
              <horstretch>0</horstretch>
              <verstretch>0</verstretch>
             </sizepolicy>
            </property>
            <property name="text">
             <string>B&amp;rowse</string>
            </property>
            <property name="icon">
             <iconset theme="folder">
              <normaloff/>
             </iconset>
            </property>
            <property name="shortcut">
             <string>Alt+B</string>
            </property>
           </widget>
          </item>
          <item row="2" column="0">
           <widget class="QLabel" name="label_11">
            <property name="sizePolicy">
             <sizepolicy hsizetype="Minimum" vsizetype="Minimum">
              <horstretch>0</horstretch>
              <verstretch>0</verstretch>
             </sizepolicy>
            </property>
            <property name="text">
             <string>Query &amp;cache:</string>
            </property>
            <property name="buddy">
             <cstring>edit_cache_path</cstring>
            </property>
           </widget>
          </item>
          <item row="2" column="1">
           <widget class="QLineEdit" name="edit_cache_path"/>
          </item>
          <item row="2" column="2">
           <widget class="QPushButton" name="button_cache_path">
            <property name="sizePolicy">
             <sizepolicy hsizetype="Minimum" vsizetype="Fixed">
              <horstretch>0</horstretch>
              <verstretch>0</verstretch>
             </sizepolicy>
            </property>
            <property name="text">
             <string>B&amp;rowse</string>
            </property>
            <property name="icon">
             <iconset theme="folder">
              <normaloff/>
             </iconset>
            </property>
            <property name="shortcut">
             <string>Alt+B</string>
            </property>
           </widget>
          </item>
         </layout>
        </widget>
       </item>
       <item>
        <spacer name="verticalSpacer_4">
         <property name="orientation">
          <enum>Qt::Vertical</enum>
         </property>
         <property name="sizeHint" stdset="0">
          <size>
           <width>20</width>
           <height>0</height>
          </size>
         </property>
        </spacer>
       </item>
      </layout>
     </widget>
    </widget>
   </item>
   <item>
    <widget class="QDialogButtonBox" name="buttonBox">
     <property name="orientation">
      <enum>Qt::Horizontal</enum>
     </property>
     <property name="standardButtons">
      <set>QDialogButtonBox::Cancel|QDialogButtonBox::Ok</set>
     </property>
    </widget>
   </item>
  </layout>
 </widget>
 <resources/>
 <connections>
  <connection>
   <sender>buttonBox</sender>
   <signal>accepted()</signal>
   <receiver>SettingsDialog</receiver>
   <slot>accept()</slot>
   <hints>
    <hint type="sourcelabel">
     <x>248</x>
     <y>254</y>
    </hint>
    <hint type="destinationlabel">
     <x>157</x>
     <y>274</y>
    </hint>
   </hints>
  </connection>
  <connection>
   <sender>buttonBox</sender>
   <signal>rejected()</signal>
   <receiver>SettingsDialog</receiver>
   <slot>reject()</slot>
   <hints>
    <hint type="sourcelabel">
     <x>316</x>
     <y>260</y>
    </hint>
    <hint type="destinationlabel">
     <x>286</x>
     <y>274</y>
    </hint>
   </hints>
  </connection>
 </connections>
</ui><|MERGE_RESOLUTION|>--- conflicted
+++ resolved
@@ -199,49 +199,22 @@
       <attribute name="title">
        <string>Management</string>
       </attribute>
-<<<<<<< HEAD
       <layout class="QVBoxLayout" name="verticalLayout_10" stretch="0,0,1">
        <property name="spacing">
         <number>6</number>
        </property>
        <property name="leftMargin">
         <number>6</number>
-=======
-      <layout class="QVBoxLayout" name="verticalLayout_2">
-       <property name="leftMargin">
-        <number>8</number>
->>>>>>> cd07aa2d
        </property>
        <property name="topMargin">
         <number>6</number>
        </property>
        <property name="rightMargin">
-<<<<<<< HEAD
-        <number>6</number>
-=======
-        <number>8</number>
->>>>>>> cd07aa2d
+        <number>6</number>
        </property>
        <property name="bottomMargin">
         <number>6</number>
        </property>
-<<<<<<< HEAD
-=======
-       <item>
-        <widget class="QCheckBox" name="check_regular_expressions">
-         <property name="text">
-          <string>Interpret query strings as &amp;regular expressions</string>
-         </property>
-        </widget>
-       </item>
-       <item>
-        <widget class="QCheckBox" name="check_regular_expressions">
-         <property name="text">
-          <string>Interpret queries as &amp;regular expressions</string>
-         </property>
-        </widget>
-       </item>
->>>>>>> cd07aa2d
        <item>
         <widget class="QLabel" name="label">
          <property name="text">
@@ -410,12 +383,9 @@
           <property name="spacing">
            <number>0</number>
           </property>
-<<<<<<< HEAD
-=======
           <property name="margin">
            <number>0</number>
           </property>
->>>>>>> cd07aa2d
           <item>
            <widget class="QCheckBox" name="check_use_cache">
             <property name="text">
