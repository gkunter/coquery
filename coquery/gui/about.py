# -*- coding: utf-8 -*-
"""
about.py is part of Coquery.

Copyright (c) 2016, 2017 Gero Kunter (gero.kunter@coquery.org)

Coquery is released under the terms of the GNU General Public License (v3).
For details, see the file LICENSE that you should have received along
with Coquery. If not, see <http://www.gnu.org/licenses/>.
"""

from __future__ import unicode_literals

from coquery import __version__, DATE
from coquery.unicode import utf8
from .pyqt_compat import QtCore, QtWidgets, QtGui, get_toplevel_window
from .ui.aboutUi import Ui_AboutDialog


class AboutDialog(QtWidgets.QDialog):
    """
    Display the About dialog.
    """
    def __init__(self, parent=None):
        super(AboutDialog, self).__init__(parent)
        self.ui = Ui_AboutDialog()
        self.ui.setupUi(self)

        main_window = get_toplevel_window()
        icon = (main_window.get_icon("title.png", small_n_flat=False)
                           .pixmap(self.size()))
        image = QtGui.QImage(icon.toImage())
        painter = QtGui.QPainter(image)
        painter.setPen(QtCore.Qt.black)
        painter.drawText(image.rect(),
                         QtCore.Qt.AlignBottom,
                         "Version {}".format(__version__))
        painter.end()
        self.ui.label_pixmap.setPixmap(QtGui.QPixmap.fromImage(image))
        self.ui.label_pixmap.setAlignment(QtCore.Qt.AlignCenter)

<<<<<<< HEAD
        s = utf8(self.ui.label_description.text())
        self.ui.label_description.setText(s.format(version=VERSION, date=DATE))
        
=======
        txt = utf8(self.ui.label_description.text())
        self.ui.label_description.setText(txt.format(version=__version__,
                                                     date=DATE))

>>>>>>> 80c185cb
    @staticmethod
    def view(parent=None):
        dialog = AboutDialog(parent=parent)
        dialog.exec_()<|MERGE_RESOLUTION|>--- conflicted
+++ resolved
@@ -39,16 +39,10 @@
         self.ui.label_pixmap.setPixmap(QtGui.QPixmap.fromImage(image))
         self.ui.label_pixmap.setAlignment(QtCore.Qt.AlignCenter)
 
-<<<<<<< HEAD
-        s = utf8(self.ui.label_description.text())
-        self.ui.label_description.setText(s.format(version=VERSION, date=DATE))
-        
-=======
         txt = utf8(self.ui.label_description.text())
         self.ui.label_description.setText(txt.format(version=__version__,
                                                      date=DATE))
 
->>>>>>> 80c185cb
     @staticmethod
     def view(parent=None):
         dialog = AboutDialog(parent=parent)
