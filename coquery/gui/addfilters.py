--- conflicted
+++ resolved
@@ -16,11 +16,7 @@
 from coquery.defines import (
     FILTER_STAGE_BEFORE_TRANSFORM, FILTER_STAGE_FINAL,
     OPERATOR_LABELS,
-<<<<<<< HEAD
-    OP_MATCH, OP_NMATCH, OP_EQ, OP_NE, OP_GE, OP_GT, OP_LE, OP_LT)
-=======
     OP_EQ, OP_NE, OP_GT, OP_GE, OP_LT, OP_LE, OP_MATCH, OP_NMATCH)
->>>>>>> bed0c62e
 from coquery.unicode import utf8
 from .pyqt_compat import QtCore, QtWidgets, get_toplevel_window
 from .ui.addFilterUi import Ui_FiltersDialog
