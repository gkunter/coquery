--- conflicted
+++ resolved
@@ -224,15 +224,10 @@
         self.ui.list_group_columns.viewport().setAcceptDrops(True)
         self.ui.list_group_columns.setDropIndicatorShown(False)
 
-<<<<<<< HEAD
         self.ui.button_box_reaggregate.button(QtGui.QDialogButtonBox.Apply).setDisabled(True)
         self.ui.button_box_reaggregate.button(QtGui.QDialogButtonBox.Apply).setText("&Manage")
         self.ui.button_box_reaggregate.button(QtGui.QDialogButtonBox.Cancel).setDisabled(True)
         self.ui.button_box_reaggregate.update()
-        #self.ui.button_box_reaggregate.hide()
-=======
-        self.ui.button_box_reaggregate.hide()
->>>>>>> 615f2d64
 
         self.setup_hooks()
         self.setup_menu_actions()
@@ -389,10 +384,7 @@
         self.ui.list_toolbox.cellClicked.connect(lambda row, col: self.toggle_toolbox(row, col))
 
         self.ui.button_box_reaggregate.button(QtGui.QDialogButtonBox.Cancel).clicked.connect(lambda: self.abortRequested.emit())
-<<<<<<< HEAD
         self.ui.button_box_reaggregate.button(QtGui.QDialogButtonBox.Apply).clicked.connect(self.apply_management)
-=======
->>>>>>> 615f2d64
 
         # set up hooks for the group column list:
         self.ui.button_remove_group.clicked.connect(self.remove_group_column)
@@ -866,13 +858,8 @@
         self.show_query_status()
         self.check_group_items()
         self.ui.group_management.setEnabled(True)
-<<<<<<< HEAD
         self.ui.button_box_reaggregate.button(QtGui.QDialogButtonBox.Apply).setDisabled(True)
         self.ui.button_box_reaggregate.button(QtGui.QDialogButtonBox.Cancel).setDisabled(True)
-        #self.ui.button_box_reaggregate.hide()
-=======
-        self.ui.button_box_reaggregate.hide()
->>>>>>> 615f2d64
         print("reaggregation: done")
 
         manager = managers.get_manager(options.cfg.MODE, self.Session.Resource.name)
@@ -889,11 +876,8 @@
     def kill_reaggregation(self):
         self.aggr_thread.terminate()
         self.finalize_reaggregation()
-<<<<<<< HEAD
         self.enable_apply_button()
         self.ui.button_box_reaggregate.button(QtGui.QDialogButtonBox.Cancel).setDisabled(True)
-=======
->>>>>>> 615f2d64
         
     def reaggregate(self, recalculate=True, start=False):
         """
@@ -935,11 +919,6 @@
         
         print("reaggregate")
         self.ui.group_management.setDisabled(True)
-<<<<<<< HEAD
-        #self.ui.button_box_reaggregate.show()
-=======
-        self.ui.button_box_reaggregate.show()
->>>>>>> 615f2d64
         self.aggr_thread.start()
 
     @staticmethod
