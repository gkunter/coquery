--- conflicted
+++ resolved
@@ -2917,24 +2917,10 @@
             options.cfg.summary_functions = [type(x) for x in manager.user_summary_functions.get_list()]
             self.enable_apply_button()
         else:
-<<<<<<< HEAD
-            item.parent().removeChild(item)
-        if hasattr(item, "link"):
-            options.cfg.table_links[options.cfg.current_server].remove(item.link)
-
-#try:
-    #_encoding = QtGui.QApplication.UnicodeUTF8
-    #def _translate(context, text, disambig):
-        #return QtGui.QApplication.translate(context, text, disambig, _encoding)
-#except AttributeError:
-    #def _translate(context, text, disambig):
-        #return QtGui.QApplication.translate(context, text, disambig)
-=======
             fun_type, value, aggr, label = response
             fun = fun_type(columns=columns, value=value, aggr=aggr, label=label)
             self._column_functions.add_function(fun)
             self.reaggregate(start=True)
->>>>>>> 52946b14
 
         self.enable_apply_button()
 
