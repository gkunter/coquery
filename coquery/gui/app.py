--- conflicted
+++ resolved
@@ -1226,15 +1226,10 @@
         options.cfg.current_server = name
         self.ui.combo_config.clear()
         self.ui.combo_config.addItems(sorted(options.cfg.server_configuration))
-<<<<<<< HEAD
         if name:
             index = self.ui.combo_config.findText(name)
             self.ui.combo_config.setCurrentIndex(index)
-    
-=======
-        index = self.ui.combo_config.findText(name)
-        self.ui.combo_config.setCurrentIndex(index)
-        db_con = options.cfg.server_configuration[name]
+            db_con = options.cfg.server_configuration[name]
         self.test_mysql_connection()
         
     def test_mysql_connection(self):
@@ -1285,7 +1280,6 @@
         
         return state
 
->>>>>>> c8ea66d8
     def mysql_settings(self):
         import MySQLOptions
         try:
