# -*- coding: utf-8 -*-
"""
settings.py is part of Coquery.

Copyright (c) 2016, 2017 Gero Kunter (gero.kunter@coquery.org)

Coquery is released under the terms of the GNU General Public License (v3).
For details, see the file LICENSE that you should have received along
with Coquery. If not, see <http://www.gnu.org/licenses/>.
"""

from __future__ import unicode_literals

from coquery import options
from coquery.defines import AUTO_VISIBILITY, AUTO_APPLY_DEFAULT
from coquery.errors import remove_source_path, add_source_path
from coquery.unicode import utf8
from .pyqt_compat import QtWidgets, QtCore, get_toplevel_window
from .ui.settingsUi import Ui_SettingsDialog


class Settings(QtWidgets.QDialog):
    def __init__(self, _options, parent=None):
        super(Settings, self).__init__(parent)
        self._options = _options
        self.ui = Ui_SettingsDialog()
        self.ui.setupUi(self)
        #self.ui.check_ignore_punctuation.setEnabled(False)
        #self.ui.check_experimental.setEnabled(False)
        self.ui.edit_visualizer_path.setEnabled(False)
        self.ui.button_visualizer_path.setEnabled(False)

        if not options.cfg.use_cache:
            self.ui.edit_cache_path.setEnabled(False)
            self.ui.button_cache_path.setEnabled(False)

        self.ui.button_installer_path.clicked.connect(
            self.select_installer_path)
        self.ui.button_visualizer_path.clicked.connect(
            self.select_visualizer_path)
        self.ui.button_cache_path.clicked.connect(self.select_cache_path)
        self.ui.button_clear_cache.clicked.connect(
            self.cache_button_clicked)

        self.setup_cache_button()

        self._table_font = self._options.table_font
        self._figure_font = self._options.figure_font
        self._context_font = self._options.context_font

        self.ui.label_sample_table.setFont(self._table_font)
        self.ui.label_sample_figure.setFont(self._figure_font)
        self.ui.label_sample_context.setFont(self._context_font)
        self.ui.label_sample_table.setText(self._table_font.family())
        self.ui.label_sample_figure.setText(self._figure_font.family())
        self.ui.label_sample_context.setText(self._context_font.family())

        self.ui.button_table_font.clicked.connect(
            lambda: self.select_font(self.ui.label_sample_table))
        self.ui.button_figure_font.clicked.connect(
            lambda: self.select_font(self.ui.label_sample_figure))
        self.ui.button_context_font.clicked.connect(
            lambda: self.select_font(self.ui.label_sample_context))
        self.ui.button_reset_table.clicked.connect(
            lambda: self.reset_font(self.ui.label_sample_table))
        self.ui.button_reset_figure.clicked.connect(
            lambda: self.reset_font(self.ui.label_sample_figure))
        self.ui.button_reset_context.clicked.connect(
            lambda: self.reset_font(self.ui.label_sample_context))

        self.set_ui_options()

        try:
            self.resize(options.settings.value("settings_size"))
        except TypeError:
            pass

    def cache_button_clicked(self):
        if options.cfg.use_cache:
            if not options.cfg.query_cache.has_backup():
                options.cfg.query_cache.clear()
            else:
                options.cfg.query_cache.restore()

        self.setup_cache_button()

    def setup_cache_button(self):
        self.ui.button_clear_cache.setText("Clear cache")
        self.ui.button_clear_cache.setEnabled(True)
        icon = get_toplevel_window().get_icon("Delete")
        if options.cfg.use_cache:
            if options.cfg.query_cache.has_backup():
                self.ui.button_clear_cache.setText("Restore cache")
                icon = get_toplevel_window().get_icon("Recycling symbol")
            else:
                self.ui.button_clear_cache.setEnabled(
                    options.cfg.query_cache.size() > 0)
        self.ui.button_clear_cache.setIcon(icon)

    def closeEvent(self, event):
        options.settings.setValue("settings_size", self.size())

    def reset_font(self, label):
        font = QtWidgets.QLabel().font()
        label.setText(font.family())
        label.setFont(font)
        if label == self.ui.label_sample_figure:
            self._figure_font = font
        elif label == self.ui.label_sample_table:
            self._table_font = font
        elif label == self.ui.label_sample_context:
            self._context_font = font

    def select_font(self, label):
        if label == self.ui.label_sample_figure:
            font = self._figure_font
        elif label == self.ui.label_sample_table:
            font = self._table_font
        elif label == self.ui.label_sample_context:
            font = self._context_font
        new_font, accepted = QtWidgets.QFontDialog.getFont(font,
                                                           self.parent())
        if not accepted:
            return

        if label == self.ui.label_sample_figure:
            self._figure_font = new_font
        elif label == self.ui.label_sample_table:
            self._table_font = new_font
        elif label == self.ui.label_sample_context:
            self._context_font = new_font
        #new_font.setPointSize(QtWidgets.QLabel().font().pointSize())
        #new_font.setStyle(QtWidgets.QFont.StyleNormal)
        #new_font.setWeight(QtWidgets.QFont.Normal)
        label.setFont(new_font)
        label.setText(new_font.family())

    def select_installer_path(self):
        name = QtWidgets.QFileDialog.getExistingDirectory(
            directory=self.ui.edit_installer_path.text(),
            options=(QtWidgets.QFileDialog.ReadOnly |
                     QtWidgets.QFileDialog.ShowDirsOnly |
                     QtWidgets.QFileDialog.HideNameFilterDetails))
        if type(name) == tuple:
            name = name[0]
        if name:
            self._options.custom_installer_path = name
            self.ui.edit_installer_path.setText(name)

    def select_visualizer_path(self):
        name = QtWidgets.QFileDialog.getExistingDirectory(
            directory=self.ui.edit_visualizer_path.text(),
            options=(QtWidgets.QFileDialog.ReadOnly |
                     QtWidgets.QFileDialog.ShowDirsOnly |
                     QtWidgets.QFileDialog.HideNameFilterDetails))
        if type(name) == tuple:
            name = name[0]
        if name:
            self._options.visualizer_path = name
            self.ui.edit_visualizer_path.setText(name)

    def select_cache_path(self):
        name = QtWidgets.QFileDialog.getExistingDirectory(
            directory=self.ui.edit_cache_path.text(),
            options=(QtWidgets.QFileDialog.ReadOnly |
                     QtWidgets.QFileDialog.ShowDirsOnly |
                     QtWidgets.QFileDialog.HideNameFilterDetails))
        if type(name) == tuple:
            name = name[0]
        if name:
            self._options.cache_path = name
            self.ui.edit_cache_path.setText(name)

    def set_ui_options(self):
        try:
            if not self._options.output_case_sensitive:
                try:
                    if self._options.output_to_lower:
                        self.ui.radio_output_case_lower.setChecked(True)
                    else:
                        self.ui.radio_output_case_upper.setChecked(True)
                except AttributeError:
                    self.ui.radio_output_case_lower.setChecked(True)
            else:
                self.ui.radio_output_case_leave.setChecked(True)
        except AttributeError:
            self.ui.radio_output_case_leave.setChecked(True)
        try:
            self.ui.check_ignore_case_query.setChecked(
                not self._options.query_case_sensitive)
        except AttributeError:
            pass
        try:
            self.ui.check_regular_expressions.setChecked(self._options.regexp)
        except AttributeError:
            pass
        try:
            self.ui.check_regular_expressions.setChecked(self._options.regexp)
        except AttributeError:
            pass
        #try:
            #self.ui.check_ignore_punctuation.setChecked(bool(self._options.ignore_punctuation))
        #except AttributeError:
            #pass
        #try:
            #self.ui.check_experimental.setChecked(bool(self._options.experimental))
        #except AttributeError:
            #pass
        try:
            self.ui.check_align_quantified.setChecked(
                bool(self._options.align_quantified))
        except AttributeError:
            pass
        try:
            self.ui.check_word_wrap.setChecked(bool(self._options.word_wrap))
        except AttributeError:
            pass
        try:
            self.ui.spin_digits.setValue(int(self._options.digits))
        except AttributeError:
            pass
        try:
            self.ui.edit_na_string.setText(self._options.na_string)
        except AttributeError:
            pass
        try:
            self.ui.check_drop_empty_queries.setChecked(
                bool(self._options.drop_on_na))
        except AttributeError:
            pass
        try:
            self.ui.check_remove_duplicates.setChecked(
                bool(self._options.drop_duplicates))
        except AttributeError:
            pass
        try:
            self.ui.edit_installer_path.setText(
                self._options.custom_installer_path)
        except AttributeError:
            pass
        try:
            self.ui.edit_visualizer_path.setText(
                self._options.visualizer_path)
        except AttributeError:
            pass
        try:
            self.ui.edit_cache_path.setText(self._options.cache_path)
        except AttributeError:
            pass
        try:
            self.ui.check_ask_on_quit.setChecked(
                bool(self._options.ask_on_quit))
        except AttributeError:
            pass
        try:
            self.ui.check_save_query_string.setChecked(
                bool(self._options.save_query_string))
        except AttributeError:
            pass
        try:
            self.ui.check_save_query_file.setChecked(
                bool(self._options.save_query_file))
        except AttributeError:
            pass

        try:
            if not options.use_cachetools:
                self.ui.widget_cache.setDisabled(True)
                self.ui.progress_used.hide()
                self.ui.label_10.hide()
            else:
                self.ui.spin_cache_size.setValue(
                    int(self._options.query_cache_size // (1024 * 1024)))
                self.ui.check_use_cache.setChecked(self._options.use_cache)
                self.ui.progress_used.setMaximum(
                    self.ui.spin_cache_size.value())
                self.ui.progress_used.setValue(
                    options.cfg.query_cache.size() // (1024*1024))
        except AttributeError:
            pass

        l = []
        for i in range(self.ui.list_auto_apply.count()):
            item = self.ui.list_auto_apply.item(i)
            if i in options.settings.value("settings_auto_apply",
                                           AUTO_APPLY_DEFAULT):
                state = QtCore.Qt.Checked
            else:
                state = QtCore.Qt.Unchecked
            item.setCheckState(state)


    def change_options(self):
        self._options.output_case_sensitive = (
            bool(self.ui.radio_output_case_leave.isChecked()))
        self._options.output_to_lower = (
            bool(self.ui.radio_output_case_lower.isChecked()))

        # Query options
<<<<<<< HEAD
        self._options.query_case_sensitive = (
            not bool(self.ui.check_ignore_case_query.isChecked()))
        self._options.regexp = (
            bool(self.ui.check_regular_expressions.isChecked()))
        self._options.drop_on_na = (
            bool(self.ui.check_drop_empty_queries.isChecked()))
        self._options.drop_duplicates = (
            bool(self.ui.check_remove_duplicates.isChecked()))
        self._options.use_cache = (
            bool(self.ui.check_use_cache.isChecked()))
        self._options.last_cache_size = (
            int(self.ui.spin_cache_size.value()))
=======
        self._options.query_case_sensitive = not bool(self.ui.check_ignore_case_query.isChecked())
        self._options.regexp = bool(self.ui.check_regular_expressions.isChecked())
        self._options.drop_on_na = bool(self.ui.check_drop_empty_queries.isChecked())
        self._options.use_cache = bool(self.ui.check_use_cache.isChecked())
        self._options.last_cache_size = int(self.ui.spin_cache_size.value())
>>>>>>> cd07aa2d
        if self._options.use_cache:
            if self._options.query_cache_size != self._options.last_cache_size:
                self._options.query_cache_size = self._options.last_cache_size * 1024 * 1024
                self._options.query_cache.resize(self._options.query_cache_size)
            new_cache_path = utf8(self.ui.edit_cache_path.text())
            if new_cache_path != self._options.cache_path:
                try:
                    self._options.query_cache.move(new_cache_path)
                except Exception as e:
                    print(e)
                    raise e
                else:
                    self._options.cache_path = new_cache_path

        # Quitting options
        self._options.ask_on_quit = (
            bool(self.ui.check_ask_on_quit.isChecked()))
        self._options.save_query_file = (
            bool(self.ui.check_save_query_file.isChecked()))
        self._options.save_query_string = (
            bool(self.ui.check_save_query_string.isChecked()))

        self._options.digits = int(self.ui.spin_digits.value())
        self._options.align_quantified = (
            bool(self.ui.check_align_quantified.isChecked()))
        self._options.word_wrap = (
            bool([0, int(QtCore.Qt.TextWordWrap)]
                 [bool(self.ui.check_word_wrap.isChecked())]))
        self._options.float_format = "{:.%if}" % self._options.digits
        remove_source_path(self._options.custom_installer_path)
        self._options.custom_installer_path = (
            utf8(self.ui.edit_installer_path.text()))
        add_source_path(self._options.custom_installer_path)
        self._options.table_font = self._table_font
        self._options.figure_font = self._figure_font
        self._options.context_font = self._context_font
        self._options.na_string = utf8(self.ui.edit_na_string.text())

        l = []
        for i in range(self.ui.list_auto_apply.count()):
            item = self.ui.list_auto_apply.item(i)
            if item.checkState() == QtCore.Qt.Checked:
                l.append(i)
        options.settings.setValue("settings_auto_apply", l)

    @staticmethod
    def manage(options, parent=None):
        dialog = Settings(options, parent)
        result = dialog.exec_()
        if result == QtWidgets.QDialog.Accepted:
            dialog.change_options()
        return result

    def keyPressEvent(self, e):
        if e.key() == QtCore.Qt.Key_Escape:
            self.close()<|MERGE_RESOLUTION|>--- conflicted
+++ resolved
@@ -297,7 +297,6 @@
             bool(self.ui.radio_output_case_lower.isChecked()))
 
         # Query options
-<<<<<<< HEAD
         self._options.query_case_sensitive = (
             not bool(self.ui.check_ignore_case_query.isChecked()))
         self._options.regexp = (
@@ -310,13 +309,6 @@
             bool(self.ui.check_use_cache.isChecked()))
         self._options.last_cache_size = (
             int(self.ui.spin_cache_size.value()))
-=======
-        self._options.query_case_sensitive = not bool(self.ui.check_ignore_case_query.isChecked())
-        self._options.regexp = bool(self.ui.check_regular_expressions.isChecked())
-        self._options.drop_on_na = bool(self.ui.check_drop_empty_queries.isChecked())
-        self._options.use_cache = bool(self.ui.check_use_cache.isChecked())
-        self._options.last_cache_size = int(self.ui.spin_cache_size.value())
->>>>>>> cd07aa2d
         if self._options.use_cache:
             if self._options.query_cache_size != self._options.last_cache_size:
                 self._options.query_cache_size = self._options.last_cache_size * 1024 * 1024
