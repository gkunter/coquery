# -*- coding: utf-8 -*-
"""
corpus.py is part of Coquery.

Copyright (c) 2016, 2017 Gero Kunter (gero.kunter@coquery.org)

Coquery is released under the terms of the GNU General Public License (v3).
For details, see the file LICENSE that you should have received along
with Coquery. If not, see <http://www.gnu.org/licenses/>.
"""

from __future__ import unicode_literals
from __future__ import print_function

import warnings
from collections import defaultdict, deque
import re
import logging

import sqlalchemy
import pandas as pd

from .errors import (
    WordNotInLexiconError, UnsupportedQueryItemError)
from .defines import (
    QUERY_ITEM_WORD, QUERY_ITEM_LEMMA, QUERY_ITEM_POS,
    QUERY_ITEM_TRANSCRIPT, QUERY_ITEM_GLOSS,
    SQL_MYSQL, SQL_SQLITE,
    CONTEXT_STRING,
    PREFERRED_ORDER,
    DEFAULT_MISSING_VALUE)

from .general import collapse_words, CoqObject
from . import tokens
from . import options
from . import sqlhelper
from .links import get_by_hash


class LexiconClass(object):
    """
    Define a base lexicon class.
    """
    def pos_check_function(self, l):
        return [self.is_part_of_speech(s) for s in l]

    def check_pos_list(self, L):
        """ Returns the number of elements for which
        Corpus.is_part_of_speech() is True, i.e. the number of
        elements that are considered a part of speech tag """
        count = 0
        for CurrentPos in L:
            if self.is_part_of_speech(CurrentPos):
                count += 1
        return count

    def is_part_of_speech(self, pos):
        if hasattr(self.resource, QUERY_ITEM_POS):
            current_token = tokens.COCAToken(pos, replace=False)
            rc_feature = getattr(self.resource, QUERY_ITEM_POS)
            _, table, _ = self.resource.split_resource_feature(rc_feature)
            S = "SELECT {} FROM {} WHERE {} {} '{}' LIMIT 1".format(
                getattr(self.resource, "{}_id".format(table)),
                getattr(self.resource, "{}_table".format(table)),
                getattr(self.resource, rc_feature),
                self.resource.get_operator(current_token),
                pos.replace("'", "''"))
            engine = self.resource.get_engine()
            df = pd.read_sql(S.replace("%", "%%"), engine)
            engine.dispose()
            return len(df.index) > 0
        else:
            return False

    def sql_string_get_wordid_list_where(self, token):
        """
        Return an SQL string that contains the WHERE conditions matching the
        token.

        Returns
        -------
        S : str
            A string that can be used in an SQL query created in
            get_wordid_list().
        """
        where_clauses = []
        for spec_list, label in [(token.word_specifiers, QUERY_ITEM_WORD),
                                (token.lemma_specifiers, QUERY_ITEM_LEMMA),
                                (token.class_specifiers, QUERY_ITEM_POS),
                                (token.transcript_specifiers, QUERY_ITEM_TRANSCRIPT),
                                (token.gloss_specifiers, QUERY_ITEM_GLOSS)]:
            sub_clauses = []
            rc_feature = getattr(self.resource, label, "")
            if spec_list:
                target = self.resource.get_field(rc_feature)
                for spec in spec_list:
                    if spec != "%":
                        dummy = tokens.COCAToken(spec, replace=False, parse=False)
                        dummy.negated = token.negated
                        S = dummy.S
                        # For the construction of the query string,
                        # any escaped wildcard-like string is replaced
                        # by the unescaped equivalent. This fixes
                        # Issue #175.
                        if not dummy.has_wildcards(S):
                            S = S.replace("\\_", "_")
                            S = S.replace("\\%", "%")
                        S = S.replace("'", "''")
                        format_string = "{} {} '{}'"
                        if options.cfg.query_case_sensitive:
                            if self.resource.db_type == SQL_SQLITE:
                                format_string = "{} COLLATE BINARY".format(format_string)
                            elif self.resource.db_type == SQL_MYSQL:
                                format_string = "BINARY {} {} '{}'"

                        sub_clauses.append(format_string.format(
                            target, self.resource.get_operator(dummy), S))
            if sub_clauses:
                where_clauses.append("({})".format(" OR ".join(sub_clauses)))
        S = " AND ".join(where_clauses)
        return S

    def add_table_path(self, start_feature, end_feature):
        """
        Add the join string  needed to access end_feature from the table
        containing start_feature.

        This method modifies the class attributes joined_tables (to keep
        track of tables that are already included in the join) and
        table_list (which contains the join strings).
        """
        # FIXME: treat features from linked tables like native features
        _, last_table, _ = self.resource.split_resource_feature(start_feature)
        _, end_table, _ = self.resource.split_resource_feature(end_feature)

        table_path = self.resource.get_table_path(last_table, end_table)
        for table in table_path[1:]:
            if table not in self.joined_tables:
                self.table_list.append("INNER JOIN {table} ON {table}.{table_id} = {prev_table}.{prev_table_id}".format(
                    table=getattr(self.resource, "{}_table".format(table)),
                    table_id=getattr(self.resource, "{}_id".format(table)),
                    prev_table=getattr(self.resource, "{}_table".format(last_table)),
                    prev_table_id=getattr(self.resource, "{}_{}_id".format(last_table, table))))
                self.joined_tables.append(table)
            last_table = table

    def sql_string_get_matching_wordids(self, token):
        """
        Return a string that may be used to query all word_ids that match the
        token specification.

        Raises ValueError if the resource does not provide a word id. This
        indicates that the words are stored directly in the corpus table.
        """

        word_feature = getattr(self.resource, QUERY_ITEM_WORD)
        _, table, _ = self.resource.split_resource_feature(word_feature)
        word_table = getattr(self.resource, "{}_table".format(table))
        word_id = getattr(self.resource, "{}_id".format(table))

        if word_id == self.resource.corpus_id:
            raise ValueError("This resource does not provide word ids.")

        if hasattr(self.resource, "word_table"):
            start_table = self.resource.word_table
        else:
            start_table = self.resource.corpus_table

        self.joined_tables = []
        self.table_list = [start_table]

        if word_table != start_table:
            # this happens if the lexicon table is not immediately linked to
            # the corpus table:
            self.add_table_path("word_id", getattr(self.resource, QUERY_ITEM_WORD))
            _, table, _ = self.resource.split_resource_feature("word_id")
            word_table = getattr(self.resource, "{}_table".format(table))
            word_id = getattr(self.resource, "{}_id".format(table))

        if token.lemma_specifiers:
            self.add_table_path(word_feature,
                                getattr(self.resource, QUERY_ITEM_LEMMA))

        if token.class_specifiers:
            self.add_table_path(word_feature,
                                getattr(self.resource, QUERY_ITEM_POS))

        if token.transcript_specifiers:
            self.add_table_path(word_feature,
                                getattr(self.resource, QUERY_ITEM_TRANSCRIPT))

        if token.gloss_specifiers:
            self.add_table_path(word_feature,
                                getattr(self.resource, QUERY_ITEM_GLOSS))

        if word_table == "corpus":
            where_string = "{} LIKE {}"

        where_string = self.sql_string_get_wordid_list_where(token)
        S = "SELECT {}.{} FROM {} WHERE {}".format(
                word_table, word_id, " ".join(self.table_list), where_string)

        return S

    def sql_string_get_lemmatized_wordids(self, token):
        """
        Return an SQL string that may be used to gather all word ids which
        match the token while using auto-lemmatization.

        Auto-lemmatization means that first, the lemmas matching the token
        specifications are looked up, and then, all word ids linked to these
        lemmas are determined.
        """

        # How to do that:
        #
        # - first, get a normal list of matching word ids
        # - second, get the list of lemmas for these word ids
        # - third, get a list of all word ids that have these lemmas

        # if the query string already contains a lemma specification,
        # lemmatization is ignored:
        if not hasattr(self.resource, QUERY_ITEM_LEMMA):
            raise UnsupportedQueryItemError("Lemmatization by \"#\" flag")

        if token.lemma_specifiers:
            return self.sql_string_get_matching_wordids(token)

        # first, get a list of word ids that match the token:
        L = self.get_matching_wordids(token)

        # next, create a table path from the word table to the lemma table
        word_feature = getattr(self.resource, QUERY_ITEM_WORD)
        _, table, _ = self.resource.split_resource_feature(word_feature)
        word_table = getattr(self.resource, "{}_table".format(table))
        word_id = getattr(self.resource, "{}_id".format(table))

        lemma_feature = getattr(self.resource, QUERY_ITEM_LEMMA)
        _, table, _ = self.resource.split_resource_feature(lemma_feature)
        lemma_table = getattr(self.resource, "{}_table".format(table))
        lemma_id = getattr(self.resource, "{}_id".format(table))

        self.joined_tables = [word_table]
        self.table_list = [word_table]

        self.add_table_path(word_feature, getattr(self.resource, QUERY_ITEM_LEMMA))

        where_string = "{}.{} IN ({})".format(word_table, word_id, ", ".join(["{}".format(x) for x in L]))

        # using the path, get a list of all lemma labels that belong to
        # the word ids from the list:
        S = "SELECT {}.{} FROM {} WHERE {}".format(
                lemma_table,
                getattr(self.resource, lemma_feature), " ".join(self.table_list), where_string)

        engine = self.resource.get_engine()
        df = pd.read_sql(S, engine, columns=["Lemma"]).drop_duplicates()
        engine.dispose()
        # construct a new token that uses the list of lemmas as its token
        # specification:
        token = tokens.COCAToken("[{}]".format("|".join(list(df[getattr(self.resource, lemma_feature)]))))
        # return the SQL string for the new token:
        return self.sql_string_get_matching_wordids(token)

    def get_lemmatized_wordids(self, token, stopwords=True):
        """
        Return a list of all word ids that belong to the same lemmas as the
        word ids matched by the token.
        """
        if token.S == "%" or token.S == "":
            return []

        S = self.sql_string_get_lemmatized_wordids(token)
        engine = self.resource.get_engine()
        df = pd.read_sql(S.replace("%", "%%"), engine)
        engine.dispose()

        if not len(df.index):
            if token.negated:
                return []
            else:
                raise WordNotInLexiconError
        else:
            return list(df.iloc[:,0])

    def get_matching_wordids(self, token, stopwords=True):
        """
        Return a list of word ids that match the tokens. This takes the
        entries from the stopword list into account.

        Raises ValueError if the resource does not provide a word id because
        the word labels are stored directly in the corpus table.
        """
        if token.S == "%" or token.S == "":
            return []
        S = self.sql_string_get_matching_wordids(token)
        engine = self.resource.get_engine()
        df = pd.read_sql(S.replace("%", "%%"), engine)
        engine.dispose()

        if not len(df.index):
            if token.negated:
                return []
            else:
                raise WordNotInLexiconError
        else:
            x = list(df.iloc[:,0])
            return x

class BaseResource(CoqObject):
    """
    """
    # add internal table that can be used to access frequency information:
    coquery_query_string = "Query string"
    coquery_expanded_query_string = "Expanded query string"
    coquery_query_token = "Query item"

    special_table_list = ["coquery", "tag"]
    render_token_style = "background: lightyellow"
    audio_features = []
    image_features = []
    video_features = []
    exposed_ids = []

    def __init__(self):
        super(BaseResource, self).__init__()

    @classmethod
    def extract_resource_feature(cls, column):
        """
        Returns the resource feature from the column name.

        This assumes, for the time being, that the column name has the form
        coq_xxxx_N, i.e. the form that is produced by the
        ``format_resource_feature()`` method.

        Columns from the 'special_table_list' class attribute are returned as
        they are.

        Other columns raise an AssertionError.
        """
        fields = column.split("_")
        if fields[0] in cls.special_table_list:
            return fields
        assert fields[0] == "coq", column
        return "_".join(fields[1:-1])

    @classmethod
    def format_resource_feature(cls, rc_feature, N):
        """
        Return a list of formatted feature labels as they occur in the query
        table as headers.

        All labels start with the prefix 'coq_' and end with a number. For
        lexicon features, the numbers range from 1 to N. For other features,
        the number is always 1.

        Special resource features, i.e. those that belong to one of the tables
        in the 'special_table_list' class attribute, are returned as they are.

        Parameters
        ----------
        rc_feature : str
            The name of the resource feature
        N : int
            The maximum number of query items

        Returns:
        --------
        l : list
            A list of header labels.
        """
        # special case for "coquery_query_token", which receives numbers like
        # a query item resource:
        if rc_feature == "coquery_query_token":
            return ["coquery_query_token_{}".format(x + 1) for x in range(N)]

        # handle resources from one of the special tables:
        if rc_feature.startswith(tuple(cls.special_table_list)):
            return [rc_feature]

        # handle external links by delegating the formatting to the external
        # resource:
        hashed, table, feature = cls.split_resource_feature(rc_feature)
        if hashed != None:
            link, res = get_by_hash(hashed)
            l = res.format_resource_feature("{}_{}".format(table, feature), N)
            return ["db_{}_{}".format(res.db_name, x) for x in l]

        # handle lexicon features:
        lexicon_features = [x for x, _ in cls.get_lexicon_features()]
        if rc_feature in lexicon_features or cls.is_tokenized(rc_feature):
            return ["coq_{}_{}".format(rc_feature, x+1) for x in range(N)]
        # handle remaining features
        else:
            return ["coq_{}_1".format(rc_feature)]

    @classmethod
    def split_resource_feature(cls, rc_feature):
        """
        Split a resource feature into a tuple containing the prefix, the
        table name, and the resource feature display name.

        Parameters:
        -----------
        rc_feature : str
            The name of the resource feature

        Returns:
        --------
        tup : tuple
            A tuple consisting of a boolean specifying the hash of the link
            (or None), the resource table name, and the feature name
        """
        s = rc_feature
        if "." in s:
            hashed, _, s = s.partition(".")
        else:
            hashed = None
        table, _, feature = s.partition("_")
        if not table or not feature:
            raise ValueError("either no table or no feature: '{}'".format(rc_feature))

        return (hashed, table, feature)

    @classmethod
    def get_preferred_output_order(cls):
        all_features = cls.get_resource_features()
        order = []
        for rc_feature in list(all_features):
            if rc_feature in PREFERRED_ORDER:
                for i, ordered_feature in enumerate(order):
                    if PREFERRED_ORDER.index(ordered_feature) > PREFERRED_ORDER.index(rc_feature):
                        order.insert(i, rc_feature)
                        break
                else:
                    order.append(rc_feature)
                all_features.remove(rc_feature)

        # make sure that if there is timing information, the ending time
        # occurs after the start time by default (fixes Issue #177):
        for i, rc_feature in enumerate(order):
            _, tab, feat = cls.split_resource_feature(rc_feature)
            if feat == "starttime":
                j = order.index("{}_starttime".format(tab))
                if j < i:
                    order[j] = "{}_starttime".format(tab)
                    order[i] = "{}_endtime".format(tab)

        for i, rc_feature in enumerate(all_features):
            _, tab, feat = cls.split_resource_feature(rc_feature)
            if feat == "starttime":
                j = all_features.index("{}_endtime".format(tab))
                if j < i:
                    all_features[j] = "{}_starttime".format(tab)
                    all_features[i] = "{}_endtime".format(tab)

        return order + all_features

    @classmethod
    def get_resource_features(cls):
        """
        Return a list of all resource feature names.

        A resource feature is a class attribute that either contains the
        display name of a resource table or of a resource table variable.
        Resource table features take the form TABLENAME_table, where
        TABLENAME is the resource name of the table. Resource features
        take the form TABLENAME_COLUMNNAME, where COLUMNNAME is the
        resource name of the column.

        Returns
        -------
        l : list
            List of strings containing the resource feature names
        """
        # create a list with all split resources:
        split_features = [cls.split_resource_feature(x) for x in dir(cls) if "_" in x and not x.startswith("_")]

        # create a list of table names from the resource features:
        tables = [table for _, table, feature in split_features if feature == "table"]
        # add special tables:
        tables += cls.special_table_list

        # return the features that can be constructed from the feature name
        # and the table:
        return ["{}_{}".format(table, feature) for _, table, feature in split_features if table in tables]

    @classmethod
    def get_queryable_features(cls):
        """
        Return a list of the resource features that can be selected as
        features in a query.

        Features that represent binary data (audio, video, images) cannot be
        selected because the result table stores only numeric or string data.
        """
        l = cls.get_resource_features()
        # FIXME: this function might be usable to make some table IDs
        # exposable (see issue #174)
        return [x for x in l
                if x not in cls.audio_features
                and x not in cls.video_features
                and x not in cls.image_features]

    @classmethod
    def get_exposed_ids(cls):
        """
        Return the list of exposed IDs.

<<<<<<< HEAD
=======
        The corpus ID is always an exposed ID. The IDs from other tables can
        be added by using add_exposed_id().
        """
        if "corpus_id" not in cls.exposed_ids:
            return cls.exposed_ids + ["corpus_id"]
        else:
            return cls.exposed_ids

>>>>>>> afdcc4a3
    @classmethod
    def get_table_dict(cls):
        """ Return a dictionary with the table names specified in this
        resource as keys. The values of the dictionary are the table
        columns. """
        table_dict = defaultdict(set)
        for x in cls.get_resource_features():
            table, _, _ = x.partition("_")
            table_dict[table].add(x)
        #for x in list(table_dict.keys()):
            #if x not in cls.special_table_list and not "{}_table".format(x) in table_dict[x]:
                #table_dict.pop(x)
        try:
            table_dict.pop("tag")
        except (AttributeError, KeyError):
            pass
        return table_dict

    @classmethod
    def get_linked_tables(cls, table):
        table_dict = cls.get_table_dict()
        L = []
        for x in table_dict[table]:
            if x.endswith("_id") and x.count("_") == 2:
                _, linked, _ = x.split("_")
                L.append(linked)
        return L

    @classmethod
    def get_table_tree(cls, table):
        """ Return a list of all table names that are linked to 'table',
        including 'table' itself. """
        L = [table]
        for x in cls.get_linked_tables(table):
            L = L + cls.get_table_tree(x)
        return L

    @classmethod
    def get_table_path(cls, start, end):
        """
        Return a list of table names that constitute a link chain from
        table 'start' to 'end', including these two tables. Return None if
        no path was found, i.e. if table 'end' is not linked to 'start'.

        Parameters
        ----------
        start : string
            A resource feature name, indicating the starting point of the
            search
        end : string
            A resource feature name, indicating the end point of the search

        Returns
        -------
        l : list or None
            A list of the resource table names that lead from resource
            feature 'start' to resource feature 'end'. The list contains
            start and end as the first and the last element if such a path
            exists. If no path exists, the method returns None.
        """
        table_dict = cls.get_table_dict()
        if "{}_id".format(end) in table_dict[start]:
            return [end]
        for rc_feature in table_dict[start]:
            try:
                from_table, to_table, id_spec = rc_feature.split("_")
            except ValueError:
                # this resource feature is not a linking feature
                continue
            else:
                # this is a linking feature, so descend into the
                # table:
                descend = cls.get_table_path(to_table, end)
                if descend:
                    return [start] + descend
        return None

    @classmethod
    def get_table_structure(cls, rc_table, rc_feature_list=[]):
        """
        Return a table structure for the table 'rc_table'.

        The table structure is a dictionary with the following keys:
            'parent'        the resource name of the parent table
            'rc_table_name' the resource name of the table
            'children       a dictionary containing the table structures of
                            all child tables
            'rc_features'   a list of strings containing all resource
                            features in the table
            'rc_requested_features'  a list of strings containing those
                            resource features from argument 'rc_feature_list'
                            that are contained in this table
        """
        D = {}
        D["parent"] = None
        rc_tab = rc_table.split("_")[0]

        available_features = []
        requested_features = []
        children = []
        for rc_feature in cls.get_resource_features():
            if rc_feature.endswith("_{}_id".format(rc_tab)) and not rc_feature.startswith(rc_tab):
                D["parent"] = "{}_table".format(rc_feature.split("_")[0])
            if rc_feature.startswith("{}_".format(rc_tab)):
                if not rc_feature.endswith("_table"):
                    available_features.append(rc_feature)
                    if rc_feature in rc_feature_list:
                        requested_features.append(rc_feature)
                if rc_feature.endswith("_id") and rc_feature.count("_") == 2:
                    children.append(
                        cls.get_table_structure(
                            "{}_table".format(rc_feature.split("_")[1]),
                                rc_feature_list))
        D["rc_table_name"] = rc_table
        D["children"] = children
        D["rc_features"] = sorted(available_features)
        D["rc_requested_features"] = sorted(requested_features)
        return D

    @classmethod
    def get_feature_from_name(cls, name):
        """
        Get all resource features that match the given display name.

        Parameters
        ----------
        name : str
            The display name for which to search

        Returns
        -------
        l : list
            A list of strings, each representing a resource feature that has
            the same display name as 'name'.
        """
        return [x for x in cls.get_resource_features() if getattr(cls, x) == name]

    @classmethod
    def get_sub_tree(cls, rc_table, tree_structure):
        if tree_structure["rc_table_name"] == rc_table:
            return tree_structure
        else:
            for child in tree_structure["children"]:
                sub_tree = cls.get_sub_tree(rc_table, child)
                if sub_tree:
                    return sub_tree
        return None

    #@classmethod
    #def get_requested_features(cls, tree_structure):
        #requested_features = tree_structure["rc_requested_features"]
        #for child in tree_structure["children"]:
            #requested_features += cls.get_requested_features(child)
        #return requested_features

    @classmethod
    def get_table_order(cls, tree_structure):
        table_order = [tree_structure["rc_table_name"]]
        for child in tree_structure["children"]:
            table_order += cls.get_table_order(child)
        return table_order

    @classmethod
    def get_corpus_features(cls):
        """ Return a list of tuples. Each tuple consists of a resource
        variable name and the display name of that variable. Only those
        variables are returned that all resource variable names that are
        desendants of table 'corpus', but not of table 'word'. """
        table_dict = cls.get_table_dict()
        if "corpus" not in table_dict:
            return []
        lexicon_tables = cls.get_table_tree(getattr(cls, "lexicon_root_table", "word"))

        corpus_variables = []
        cls_lexical_features = getattr(cls, "lexical_features", [])
        for x in table_dict:
            if x not in lexicon_tables and x not in cls.special_table_list:
                for y in table_dict[x]:
                    if not y in cls_lexical_features:
                        if y == "corpus_id":
                            corpus_variables.append((y, cls.corpus_id))
                        elif not y.endswith("_id") and not y.startswith("{}_table".format(x)):
                            corpus_variables.append((y, getattr(cls, y)))
        return corpus_variables

    @classmethod
    def get_lexicon_features(cls):
        """ Return a list of tuples. Each tuple consists of a resource
        variable name and the display name of that variable. Only those
        variables are returned that all resource variable names that are
        desendants of table 'word'. """
        table_dict = cls.get_table_dict()
        lexicon_tables = cls.get_table_tree(getattr(cls, "lexicon_root_table", "word"))
        lexicon_variables = []
        l = []
        for x in table_dict:
            if x in lexicon_tables and x not in cls.special_table_list:
                for y in table_dict[x]:
                    if not y.endswith("_id") and not y.startswith("{}_table".format(x)):
                        lexicon_variables.append((y, getattr(cls, y)))
                        l.append(y)
        for y in getattr(cls, "lexical_features", []):
            if y not in l:
                lexicon_variables.append((y, getattr(cls, y)))
        return lexicon_variables

    @classmethod
    def get_field(cls, rc_feature):
        """
        Get a full SQL field name for the resource feature.
        """
        _, table, _ = cls.split_resource_feature(rc_feature)
        return "{}.{}".format(
            getattr(cls, "{}_table".format(table)), getattr(cls, rc_feature))

    @classmethod
    def get_referent_feature(cls, rc_feature):
        """
        Get the referent feature name of a rc_feature.

        For normal output columns, the referent feautre name is identical
        to the rc_feature string.

        For columns from an external table, it is the feature name of the
        column that the label is linked to.

        Parameters
        ----------
        rc_feature : string

        Returns
        -------
        resource : string
        """

        hashed, table, feature = cls.split_resource_feature(rc_feature)

        # Check if the feature has the same database as the current
        # resource, i.e. check if the feature is NOT from a linked table:
        if hashed == None:
            return "{}_{}".format(table, feature)
        else:
            link, res = get_by_hash(hashed)
            _, tab, feat = res.split_resource_feature(link.rc_from)
            return "{}_{}".format(tab, feat)

    @classmethod
    def is_lexical(cls, rc_feature):
        if rc_feature not in dir(cls):
            return False
        lexicon_features = [x for x, _ in cls.get_lexicon_features()]
        resource = cls.get_referent_feature(rc_feature)
        return resource in lexicon_features or cls.is_tokenized(resource)

    @classmethod
    def is_tokenized(cls, rc_feature):
        """
        Tokenized features are features that contain token-specific
        data. In an output table, they should occur numbered for each
        query item.

        Unlike lexical features, they are not descendants of word_table,
        but are directly stored in the corpus table.
        """
        return (rc_feature == "corpus_id") or (
                rc_feature.startswith("corpus_") and not rc_feature.endswith("_id"))

    @classmethod
    def get_query_item_map(cls):
        """
        Return the mapping of query item types to resource features for the
        resource.

        Returns
        -------
        d : dict
            A dictionary with the query item type constants from defines.py as
            keys and the resource feature that this query item type is mapped
            to as values. Query item types that are not supported by the
            resource will have no key in this dictionary.
        """
        item_map = {}
        for x in (QUERY_ITEM_WORD, QUERY_ITEM_LEMMA, QUERY_ITEM_POS,
                  QUERY_ITEM_TRANSCRIPT, QUERY_ITEM_GLOSS):
            if hasattr(cls, x):
                item_map[x] = getattr(cls, x)
        return item_map

class SQLResource(BaseResource):
    _get_orth_str = None

    def get_operator(self, Token):
        """ returns a string containing the appropriate operator for an
        SQL query using the Token (considering wildcards and negation) """
        if options.cfg.regexp:
            return "REGEXP"
        if Token.has_wildcards(Token.S):
            Operators = {True: "NOT LIKE", False: "LIKE"}
        else:
            Operators = {True: "!=", False: "="}
        return Operators [False]

    def __init__(self, lexicon, corpus):
        super(SQLResource, self).__init__()
        self._word_cache = {}
        self.lexicon = lexicon
        self.corpus = corpus
        self.db_type = options.get_configuration_type()

        # FIXME: in order to make this not depend on a fixed database layout
        # (here: 'source' and 'file' tables), we should check for any table
        # that corpus_table is linked to except for word_table (and all
        # child tables).
        # FIXME: some mechanism is probably necessary to handle self-joined
        # tables

        for x in ["corpus_source_id", "corpus_file_id",
                  "corpus_sentence_id", "corpus_id"]:
            if hasattr(self, x):
                options.cfg.token_origin_id = x
                break

    @classmethod
    def get_engine(cls, *args, **kwargs):
        return sqlalchemy.create_engine(
            sqlhelper.sql_url(options.cfg.current_server, cls.db_name),
            *args, **kwargs)

    def get_statistics(self, db_connection, signal=None, s=None):
        stats = []
        # determine table size for all columns
        table_sizes = {}
        for rc_table in [x for x in dir(self) if not x.startswith("_") and x.endswith("_table") and not x.startswith("tag_")]:
            table = getattr(self, rc_table)
            S = "SELECT COUNT(*) FROM {}".format(table)
            df = pd.DataFrame(db_connection.execute(S).fetchall())
            table_sizes[table] = df.values.ravel()[0]
            if signal:
                signal.emit(s.format(rc_table))

        # get distinct values for each feature:
        for rc_feature in dir(self):
            if rc_feature.endswith("_table") or "_" not in rc_feature:
                continue
            rc_table = "{}_table".format(rc_feature.split("_")[0])
            try:
                if getattr(self, rc_table) not in table_sizes:
                    continue
            except AttributeError:
                continue
            if rc_feature == "{}_id".format(rc_feature.split("_")[0]):
                continue
            try:
                table = getattr(self, rc_table)
                column = getattr(self, rc_feature)
            except AttributeError:
                pass
            else:
                #S = "SELECT COUNT(DISTINCT {}) FROM {}".format(column, table)
                #df = pd.read_sql(S, engine)
                S = "SELECT {} FROM {}".format(column, table)
                df = pd.DataFrame(db_connection.execute(S).fetchall(),
                                  columns=[column])
                stats.append([table, column, table_sizes[table], len(df[column].unique()), 0, 0, rc_feature])
                if signal:
                    signal.emit(s.format(rc_feature))

        df = pd.DataFrame(stats)

        # calculate ratio:
        df[4] = df[3] / df[2]
        df[5] = df[2] / df[3]

        df.columns = [
            "coq_statistics_table",
            "coq_statistics_column",
            "coq_statistics_entries",
            "coq_statistics_uniques",
            "coq_statistics_uniquenessratio",
            "coq_statistics_averagefrequency",
            "coquery_invisible_rc_feature"]

        try:
            df.sort_values(by=list(df.columns)[:2], inplace=True)
        except AttributeError:
            df.sort(columns=list(df.columns)[:2], inplace=True)
        return df

    @classmethod
    def get_corpus_joins(cls, query_items):
        """
        Returns a list of corpus joins for the sub query
        """

        joins = []

        token_list = []
        offset = 0

        for i, (_, item_string) in enumerate(query_items):
            if item_string is not None:
                token_list.append((offset, (i+1, item_string)))
                offset += 1

        token_list = sorted(token_list,
                            key=lambda x: (len(x[1][1]) -
                                           2 * x[1][1].count("[")),
                            reverse=True)

        for i, (offset, (N, _)) in enumerate(token_list):
            if i == 0:
                s = "FROM       {corpus} AS COQ_CORPUS_{N}"
                comp = ""
                ref_N = N
                ref_offs = offset
            else:
                if N > ref_N:
                    comp = "COQ_CORPUS_{{ref_N}}.{{id}} + {offs}"
                    offs = offset - ref_offs
                else:
                    comp = "COQ_CORPUS_{{ref_N}}.{{id}} - {offs}"
                    offs = abs(offset - ref_offs)
                s = ("INNER JOIN {{corpus}} AS COQ_CORPUS_{{N}} "
                     "ON COQ_CORPUS_{{N}}.{{id}} = {comp}").format(
                         comp=comp.format(offs=offs))
            s = s.format(
                    corpus=cls.corpus_table,
                    id=cls.corpus_id,
                    N=N, ref_N=ref_N,
                    comp=comp)

            joins.append(s)
        return joins

    @classmethod
    def get_required_tables(cls, root, selected, conditions):
        """
        Returns a tuple that represents the table structure that is required
        to query the features given in `selected`.

        The tuple consists of two elements. The first element is the root
        table name. The second element is a list of tuples that recursively
        represent the tables that have to be joined to the root table.

        Example
        -------

        Assuming a table structure

        corpus
        + source
        + word

        A call get_required_tables("corpus", ["source_label", "word_label"])
        might return the following structure:

        ("corpus", [("source", []), ("word", [])])
        """

        # First, create a set containing all tables that are needed to
        # target all selected features. At the bare minimum, those tables
        # are needed which are required to fulfil the conditions.
        tables = set(conditions.keys())
        for rc_feature in sorted(selected):
            _, target, _ = cls.split_resource_feature(rc_feature)
            table_path = cls.get_table_path(root, target)
            if table_path:
                tables = tables.union(table_path)

        # also add those tables that are required in order to pull in an
        # external table:
        for rc_feature in selected:
            hashed, table, feature = cls.split_resource_feature(rc_feature)
            if hashed is not None:
                link, res = get_by_hash(hashed)
                _, tab, _ = cls.split_resource_feature(link.rc_from)
                table_path = cls.get_table_path(root, tab)
                if table_path:
                    tables = tables.union(table_path)

        # second, create a list of dummy features for each table. This list
        # is then used to pull in all required tables in order:
        selected = ["{}_dummy".format(x) for x in tables]
        l = []
        for dummy in sorted(selected):
            _, target, _ = cls.split_resource_feature(dummy)
            # check if the current table is a neighbor of the current root
            # table:
            table_path = cls.get_table_path(root, target)
            if table_path and len(table_path) == 2:
                # if the table is a neighbor of root, recursively get the
                # children of the current table:
                sub_select = list(selected)
                sub_select.remove(dummy)
                tup = cls.get_required_tables(target, sub_select, conditions)
                # insert tuple for current table into list:
                l.append(tup)
        return root, l

    @staticmethod
    def alias_external_table(n, link, res):
        _, table, _ = res.split_resource_feature(link.rc_to)
        ext_table = getattr(res, "{}_table".format(table))
        return "{db_name}_{table}_{N}".format(
                  db_name=res.db_name.upper(),
                  table=ext_table, N=n+1).upper()

    @classmethod
    def get_feature_joins(cls, n, selected, conditions={}):
        """
        Returns a list of table joins that are needed to satisfy the given
        list of selected features.
        """
        def get_join(n, table, parent):
            """
            Construct a partial SQL table statement that can be used as an
            argument for the feature joins.
            """
            table_name = getattr(cls, "{}_table".format(table))
            table_alias = "COQ_{}_{}".format(table.upper(), n+1)
            table_id = getattr(cls, "{}_id".format(table))
            parent_id = getattr(cls, "{}_{}_id".format(parent, table))

            sql_template = "{table_name} AS {table_alias}"
            table_str = sql_template.format(
                table_name=table_name, table_alias=table_alias)

            sql_template = "{table_alias}.{table_id} = COQ_{parent}_{N}.{parent_id}"
            where_str = sql_template.format(
                table_alias=table_alias, table_id=table_id,
                parent=parent.upper(), parent_id=parent_id, N=n+1)

            table_str = "INNER JOIN {} ON {}".format(table_str, where_str)
            return [table_str], []

        def add_joins(n, parent, tup):
            """
            Recursively build a list containing the partial SQL statements
            used for the feature joins.
            """
            root, joins = tup
            table_list, where_list = get_join(n, root, parent)
            for x in joins:
                l1, l2 = add_joins(n, root, x)
                table_list += l1
                where_list += l2
            return table_list, where_list

        def get_external_join(n, rc_feature):
            """
            Return the join string for the link represented by the
            resource feature.
            """
            hashed, table, _ = cls.split_resource_feature(rc_feature)
            link, res = get_by_hash(hashed)
            _, int_tab, int_feat = cls.split_resource_feature(link.rc_from)
            int_table = getattr(cls, "{}_table".format(int_tab))
            int_alias = "COQ_{}_{}".format(int_tab.upper(), n+1)
            int_column = getattr(cls, link.rc_from)


            ext_table = getattr(res, "{}_table".format(table))
            ext_alias = cls.alias_external_table(n, link, res)
            ext_name = "{}.{}".format(res.db_name, ext_table)
            ext_column = getattr(res, link.rc_to)

            table_string = "{ext_name} AS {ext_alias}".format(
                ext_name=ext_name, ext_alias=ext_alias)

            s = "{ext_alias}.{ext_column} = {int_alias}.{int_column}"
            where_string = s.format(
                        ext_alias=ext_alias, ext_column=ext_column,
                        int_alias=int_alias, int_column=int_column)

            table_string = "{} {} ON {}".format(
                link.join_type, table_string, where_string)
            return table_string

        table_list = []
        where_list = []

        if n == 0:
            features = [x for x in sorted(selected)
                        if not x.startswith("segment_")]
        else:
            lexicon_features = [x for x, _ in cls.get_lexicon_features()]
            features = [x for x in sorted(selected)
                        if not x.startswith("segment_") and
                        x in lexicon_features]

        root, tables = cls.get_required_tables("corpus", features, conditions)

        for tup in tables:
            table_strings, where_strings = add_joins(n, "corpus", tup)
            for s in table_strings:
                if s not in table_list:
                    table_list.append(s)
            for s in where_strings:
                if s not in where_list:
                    where_list.append(s)

        # also add those tables that are required in order to pull in an
        # external table:
        for rc_feature in sorted(selected):
            hashed, _, _ = cls.split_resource_feature(rc_feature)
            if hashed is not None:
                table_string = get_external_join(n, rc_feature)
                if table_string not in table_list:
                    table_list.append(table_string)

        return table_list, where_list

    @classmethod
    def get_attach_list(cls, selected):
        """
        Return a list of data bases that have to be attached in order to
        fulfil this query. This is only needed for SQL_SQLITE.
        """
        attach_list = set([])
        for rc_feature in sorted(selected):
            hashed, _, _ = cls.split_resource_feature(rc_feature)
            if hashed is not None:
                link, res = get_by_hash(hashed)
                attach_list.add(res.db_name)
        return attach_list

    @classmethod
    def get_lemmatized_contitions(cls, i, token):
        # FIXME: lemmatization doesn't work yet!
        if not hasattr(cls, QUERY_ITEM_LEMMA):
            raise UnsupportedQueryItemError("Lemmatization by \"#\" flag")

        # create a table path from the word table to the lemma table
        word_feature = getattr(cls, QUERY_ITEM_WORD)
        _, w_tab, _ = cls.split_resource_feature(word_feature)
        word_table = getattr(cls, "{}_table".format(w_tab))
        word_id = getattr(cls, "{}_id".format(w_tab))
        word_alias = "COQ_{}_{}".format(w_tab.upper(), i+1)

        lemma_feature = getattr(cls, QUERY_ITEM_LEMMA)
        _, l_tab, _ = cls.split_resource_feature(lemma_feature)
        lemma_table = getattr(cls, "{}_table".format(l_tab))
        lemma_id = getattr(cls, "{}_id".format(l_tab))
        lemma_column = getattr(cls, lemma_feature)
        lemma_alias = "COQ_{}_{}".format(l_tab.upper(), i+1)

        table_list = ["{} AS {}".format(word_table, word_alias)]
        _, last_table, _ = cls.split_resource_feature(word_feature)

        path = cls.get_table_path(w_tab, l_tab)
        prev_alias = word_alias
        prev_tab = w_tab

        if path:
            for table in path[1:]:
                table_name = getattr(cls, "{}_table".format(table))
                table_id = getattr(cls, "{}_id".format(table))
                table_alias = "COQ_{}_{}".format(table.upper(), i+1)

                prev_id = getattr(cls, "{}_{}_id".format(prev_tab, table))

                linking_condition = "{}.{} = {}.{}".format(
                    table_alias, table_id,
                    prev_alias, prev_id)

                table_list.append("INNER JOIN {} AS {} ON {}".format(
                    table_name, table_alias,
                    linking_condition))

                prev_alias = table_alias

        if options.cfg.regexp:
            operator = "REGEXP"
        else:
            if token.has_wildcards(token.S):
                operator = "LIKE"
            else:
                operator = "="

        where_string = "{}.{} {} '{}'".format(
            word_table, word_feature, operator, token.S)

        # using the path, get a list of all lemma labels that belong to
        # the word ids from the list:
        inner_select = "SELECT DISTINCT {} FROM {} WHERE {{where}}".format(
                lemma_column, " ".join(table_list))


        kwargs = {
            "lemma_alias": lemma_alias,
            "lemma_column": lemma_column,
            "inner_select": inner_select}

        S = "{lemma_alias}.{lemma_column} IN ({inner_select})".format(
            **kwargs)
        return S

    @classmethod
    def get_token_conditions(cls, i, token):
        """
        Return a dictionary with required tables as names, and SQL
        conditions as values.
        """

        def handle_case(s):
            # take care of case options:
            if (options.cfg.query_case_sensitive):
                if (options.get_configuration_type() == SQL_MYSQL):
                    return "BINARY {}".format(s)
                elif options.get_configuration_type() == SQL_SQLITE:
                    return "{} COLLATE BINARY".format(s)
            else:
                if (options.get_configuration_type() == SQL_MYSQL):
                    return s
                elif options.get_configuration_type() == SQL_SQLITE:
                    return "{} COLLATE NOCASE".format(s)

        def get_operator(S):
            if options.cfg.regexp:
                operator = "REGEXP"
            else:
                token = tokens.COCAToken(S)
                if token.has_wildcards(S):
                    if token.negated:
                        operator = "NOT LIKE"
                    else:
                        operator = "LIKE"
                else:
                    if token.negated:
                        operator = "<>"
                    else:
                        operator = "="
            return operator

        d = defaultdict(list)
        # Make sure that the token contains only those query item types that
        # are actually supported by the resource:
        for spec_list, label, item_type in [
                (token.word_specifiers, QUERY_ITEM_WORD, "Word"),
                (token.lemma_specifiers, QUERY_ITEM_LEMMA, "Lemma"),
                (token.class_specifiers, QUERY_ITEM_POS, "Part-of-speech"),
                (token.transcript_specifiers, QUERY_ITEM_TRANSCRIPT, "Transcription"),
                (token.gloss_specifiers, QUERY_ITEM_GLOSS, "Gloss")]:
            if not spec_list:
                continue

            try:
                col = getattr(cls, getattr(cls, label))
            except AttributeError:
                raise UnsupportedQueryItemError(item_type)
            _, tab, _ = cls.split_resource_feature(getattr(cls, label))

            alias = "COQ_{}_{}".format(tab.upper(), i+1)
            if (len(spec_list) == 1):
                x = spec_list[0]
                format_str = handle_case("{}.{} {} '{}'")
                s = format_str.format(alias, col, get_operator(x), x)
            else:
                wildcards = []
                explicit = []
                for x in spec_list:
                    if tokens.COCAToken.has_wildcards(x):
                        wildcards.append(x)
                    else:
                        explicit.append(x)

                if explicit:
                    format_str = handle_case("{}.{} IN ({})")
                    s_list = ",".join(["'{}'".format(x) for x in explicit])
                    s_exp = [format_str.format(alias, col, s_list)]
                else:
                    s_exp = []

                if options.cfg.regexp:
                    operator = "REGEXP"
                else:
                    operator = "LIKE" if not token.negated else "NOT LIKE"
                format_str = handle_case("{}.{} {} '{}'")
                s_list = [format_str.format(alias, col, operator, x)
                          for x in wildcards]
                s = " OR ".join(s_list + s_exp)

            d[tab].append(s)

        if token.lemmatize:
            condition = cls.get_lemmatized_contitions(i, token)
            d = {"word": [
                    condition.format(where=" AND ".join(
                    ["({})".format(x) for x in list(d.values())[0]]))]}

        return d

    @classmethod
    def get_annotation(cls, n, table):
        """
        """
        sql_template = "LEFT JOIN {table_name} AS {table_alias}"
        kwargs = {
            "table_name": getattr(cls, "{}_table".format(table)),
            "table_alias": "COQ_{}_1".format(table.upper())}
        table_str = sql_template.format(**kwargs)

        sql_template = (
            "{table_alias}.{table_end} - COQ_CORPUS_1.{parent_start} > 0.001"
            " AND {parent_alias}.{parent_end} - {table_alias}.{table_start} > 0.001"
            " AND {table_alias}.{table_origin} = COQ_CORPUS_1.{parent_origin}")
        kwargs = {
            "table_alias": "COQ_{}_1".format(table.upper()),
            "table_start": getattr(cls, "{}_starttime".format(table)),
            "table_end": getattr(cls, "{}_endtime".format(table)),
            "table_origin": getattr(cls, "{}_origin_id".format(table)),
            "parent_alias": "COQ_CORPUS_{}".format(n),
            "parent_start": cls.corpus_starttime,
            "parent_end": cls.corpus_endtime,
            "parent_origin": getattr(cls, "corpus_source_id", "") or
                             getattr(cls, "corpus_file_id", "")}
        where_str = sql_template.format(**kwargs)

        table_str = "{} ON {}".format(table_str, where_str)
        return table_str

    @classmethod
    def get_required_columns(cls, token_list, selected, to_file=False):
        """
        Return a list of strings. Each string refers to a column in the
        query data frame. They represent the aliasing translation from the
        SQL column lables to the format used in Coquery for column lables.
        For example, the string for the resource `word_label` is
        "COQ_WORD_x AS coq_word_label_x", where 'x' is the number of the
        query item.
        """
        lexicon_features = [x for x, _ in cls.get_lexicon_features()]
        corpus_features = [x for x, _ in cls.get_corpus_features()]
        annotations = getattr(cls, "annotations", {})

        columns = []
        for rc_feature in selected:
            current_pos = 1
            for i, (pos, token) in enumerate(token_list):
                hashed, tab, feat = cls.split_resource_feature(rc_feature)
                # external resources:
                if hashed:
                    link, res = get_by_hash(hashed)
                    if link.rc_from in lexicon_features:
                        ext_alias = cls.alias_external_table(i,
                                                         link, res)
                        ext_rc = "{}_{}".format(tab, feat)
                        ext_column = getattr(res, ext_rc)
                        if token is not None:
                            column = "{ext_alias}.{ext_column}".format(
                                ext_alias=ext_alias, ext_column=ext_column)
                        else:
                            column = "NULL"
                        s = "{column} AS db_{db_name}_coq_{ext_rc}_{N}"
                        alias = s.format(
                            column=column,
                            db_name=res.db_name, ext_rc=ext_rc, N=i+1)
                        columns.append(alias)
                        current_pos += 1

                if rc_feature in lexicon_features:
                    if token is not None:
                        column = "COQ_{table}_{pos}.{name}".format(
                            table=tab.upper(), pos=i+1,
                            name=getattr(cls, rc_feature))
                        current_pos += 1
                    else:
                        column = "NULL"
                    s = "{column} AS coq_{rc_feature}_{N}".format(
                        column=column, rc_feature=rc_feature, N=i+1)
                    if s not in columns:
                        columns.append(s)

        for rc_feature in selected:
            if rc_feature in corpus_features:
                _, tab, feat = cls.split_resource_feature(rc_feature)
                s = "COQ_{table}_1.{name} AS coq_{rc_feature}_1".format(
                    table=tab.upper(), name=getattr(cls, rc_feature),
                    rc_feature=rc_feature)
                if s not in columns:
                    columns.append(s)

            if tab in annotations:
                s = "COQ_{tab_upper}_1.{tab_id} AS coquery_invisible_{tab}_id".format(
                    tab=tab, tab_upper=tab.upper(),
                    tab_id=getattr(cls, "{}_id".format(tab)))
                if s not in columns:
                    columns.append(s)

        if not to_file:
            s = "COQ_CORPUS_1.{} AS coquery_invisible_corpus_id".format(
                cls.corpus_id)
            if s not in columns:
                columns.append(s)

            origin_id = (getattr(cls, "corpus_source_id", "") or
                         getattr(cls, "corpus_file_id", ""))
            if origin_id:
                s = "COQ_CORPUS_1.{} AS coquery_invisible_origin_id".format(
                    origin_id)
                columns.append(s)
        return columns

    @classmethod
    def get_condition_list(cls, query_items, join_list, selected):
        condition_list = []
        current_pos = 0
        # go through the query items and add all required list as well as
        # the WHERE conditions based on the query item specification
        for i, (pos, s) in enumerate(query_items):
            if s is not None:
                token = tokens.COCAToken(s)
                if s != "*":
                    conditions = cls.get_token_conditions(i, token)
                else:
                    conditions = {}

                for _, l in conditions.items():
                    condition_list += ["({})".format(x) for x in l]
                table_list, where_list = cls.get_feature_joins(i,
                                                               selected,
                                                               conditions)
                join_list += table_list
                condition_list += ["({})".format(x) for x in where_list]
                current_pos += 1
        return condition_list

    @classmethod
    def get_query_string(cls, query_items, selected, columns=[], to_file=False):
        """
        Return an SQL string for the specified query.
        """
        if not columns:
            columns = cls.get_required_columns(query_items, selected, to_file)

        # get list of self-joints for the corpus:
        join_list = cls.get_corpus_joins(query_items)

        # Some tables are not linked by an ID, but by time alignments.
        # One example is the Segments table from the Buckeye corpus.
        # These tables are explicitly added:
        features = [x for x in sorted(selected) if x.startswith("segment_")]
        for rc_feature in features:
            _, tab, _ = cls.split_resource_feature(rc_feature)
            if tab in cls.annotations:
                table_string = cls.get_annotation(len(query_items), tab)
                if table_string not in join_list:
                    join_list.append(table_string)

        sql_template = """
        SELECT {columns}
        {joins}"""

        # get list of conditions that will be placed in the WHERE clause:
        condition_list = cls.get_condition_list(query_items,
                                                join_list,
                                                selected)
        if condition_list:
            sql_template = """{}
            WHERE  {{conditions}}""".format(sql_template)

        S = sql_template.format(columns=", ".join(columns),
                                joins=" ".join(join_list),
                                conditions=" AND ".join(condition_list))

        if options.cfg.limit_matches and options.cfg.number_of_tokens:
            S = """{}
            LIMIT  {}
            """.format(options.cfg.number_of_tokens)
        return S

    def get_context(self, token_id, origin_id, number_of_tokens, db_connection,
                    sentence_id=None):
        def get_orth(word_id):
            """
            Return the orthographic forms of the word_ids.

            If word_id is not a list, it is converted into one.

            Parameters
            ----------
            word_id : list
                A list of values designating the words_ids that are to
                be looked up.

            Returns
            -------
            L : list
                A list of strings, giving the orthographic representation of the
                words.
            """
            L = []
            for i in word_id:
                if i not in self._word_cache:
                    if not self._get_orth_str:
                        if hasattr(self, "surface_feature"):
                            word_feature = self.surface_feature
                        else:
                            word_feature = getattr(self, QUERY_ITEM_WORD)
                        _, table, feature = self.split_resource_feature(word_feature)

                        self.lexicon.joined_tables = []
                        self.lexicon.table_list = [self.word_table]
                        self.lexicon.add_table_path("word_id", word_feature)

                        self._get_orth_str = "SELECT {0} FROM {1} WHERE {2}.{3} = {{}} LIMIT 1".format(
                            getattr(self, word_feature),
                            " ".join(self.lexicon.table_list),
                            self.word_table,
                            self.word_id)
                    try:
                        self._word_cache[i], = db_connection.execute(self._get_orth_str.format(i)).fetchone()
                    except TypeError as e:
                        print(e)
                        print(i)
                        print(self._get_orth_str.format(i))
                        self._word_cache[i] = DEFAULT_MISSING_VALUE
                L.append(self._word_cache[i])
            return L

        left_span = options.cfg.context_left
        right_span = options.cfg.context_right

        try:
            token_id = int(token_id)
        except ValueError:
            return [None] * int(left_span), [None] * int(number_of_tokens), [None] * int(right_span)

        if left_span > token_id:
            start = 1
        else:
            start = token_id - left_span

        # Get words in left context:
        S = self.corpus.sql_string_get_wordid_in_range(
                start, token_id - 1, origin_id, sentence_id)

        results = db_connection.execute(S)
        if not hasattr(self, "corpus_word_id"):
            left_context_words = [x for (x, ) in results]
        else:
            left_context_words = get_orth([x for (x, ) in results])
        left_context_words = [''] * (left_span - len(left_context_words)) + left_context_words

        if options.cfg.context_mode == CONTEXT_STRING:
            # Get words matching the query:
            S = self.corpus.sql_string_get_wordid_in_range(
                    token_id, token_id + number_of_tokens - 1, origin_id,
                    sentence_id)
            results = db_connection.execute(S)
            if not hasattr(self, "corpus_word_id"):
                string_context_words = [x for (x, ) in results if x]
            else:
                string_context_words = get_orth([x for (x, ) in results if x])
        else:
            string_context_words = []

        # Get words in right context:
        S = self.corpus.sql_string_get_wordid_in_range(
                token_id + number_of_tokens,
                token_id + number_of_tokens + options.cfg.context_right - 1,
                origin_id, sentence_id)
        results = db_connection.execute(S)
        if not hasattr(self, "corpus_word_id"):
            right_context_words = [x for (x, ) in results]
        else:
            right_context_words = get_orth([x for (x, ) in results])
        right_context_words = right_context_words + [''] * (options.cfg.context_right - len(right_context_words))

        return (left_context_words, string_context_words, right_context_words)

    def get_sentence_ids(self, id_list):
        """
        Return a list containing the sentence IDs that belong to the list of
        corpus Ids.
        """

        if hasattr(self, "corpus_sentence"):
            sentence = self.corpus_sentence
        elif hasattr(self, "corpus_sentence_id"):
            sentence = self.corpus_sentence_id
        else:
            return [None] * len(id_list)

        S = """
        SELECT {sentence}, {token_id}
        FROM {corpus}
        WHERE {token_id} IN ({id_list})""".format(
            corpus=self.corpus_table,
            token_id=self.corpus_id,
            sentence=sentence,
            id_list=", ".join([str(x) for x in id_list]))

        engine = self.get_engine()
        df = pd.read_sql(S, engine)
        engine.dispose()
        try:
            df = df.sort_values(by=[self.corpus_id])
            id_list = id_list.sort_values()
        except AttributeError:
            df = df.sort(columns=[self.corpus_id])
            id_list = id_list.sort(inplace=False)
        df.index = id_list.index

        return df[sentence]

    def get_context_sentence(self, sentence_id):
        raise NotImplementedError
        #S = self.sql_string_get_sentence_wordid(sentence_id)
        #self.resource.DB.execute(S)

class CorpusClass(object):
    """
    """
    _frequency_cache = {}
    _corpus_size_cache = {}
    _subcorpus_size_cache = {}
    _corpus_range_cache = {}
    _context_cache = {}

    def __init__(self):
        super(CorpusClass, self).__init__()
        self.lexicon = None
        self.resource = None

    def get_source_id(self, token_id):
        if not options.cfg.token_origin_id:
            return None
        S = "SELECT {} FROM {} WHERE {} = {}".format(
            getattr(self.resource, options.cfg.token_origin_id),
            self.resource.corpus_table,
            self.resource.corpus_id,
            token_id)
        engine = self.resource.get_engine()
        df = pd.read_sql(S, engine)
        engine.dispose()

        return df.values.ravel()[0]

    def get_file_data(self, token_id, features):
        """
        Return a data frame containing the requested features for the token
        id.
        """
        if isinstance(token_id, list):
            tokens = token_id
        elif isinstance(token_id, pd.Series):
            tokens = list(token_id.values)
        else:
            tokens = list(token_id)

        self.lexicon.joined_tables = ["corpus"]
        self.lexicon.table_list = [self.resource.corpus_table]

        self.lexicon.add_table_path("corpus_id", "file_id")

        feature_list = ["{}.{}".format(
                                    self.resource.file_table,
                                    getattr(self.resource, x))
                        for x in features]
        feature_list.append("{}.{}".format(
                                    self.resource.corpus_table,
                                    self.resource.corpus_id))
        token_ids = [str(x) for x in tokens]
        S = "SELECT {features} FROM {path} WHERE {corpus}.{corpus_id} IN ({token_ids})".format(
                features=", ".join(feature_list),
                path = " ".join(self.lexicon.table_list),
                corpus=self.resource.corpus_table,
                corpus_id=self.resource.corpus_id,
                token_ids=", ".join(token_ids))

        engine = self.resource.get_engine()
        df = pd.read_sql(S, engine)
        engine.dispose()
        return df

    def get_origin_data(self, token_id):
        """
        Return a dictionary containing all origin data that is available for
        the given token.

        This method traverses the table tree for the origin table as
        determined by options.cfg.token_origin_id. For each table, all
        matching fields are added.

        Parameters
        ----------
        token_id : int
            The id identifying the token.

        Returns
        -------
        l : list
            A list of tuples. Each tuple consists of the resource name of the
            source table, and a dictionary with resource features as keys and
            the matching field content as values.
        """
        if not options.cfg.token_origin_id:
            return []
        l = []

        # get the complete row from the corpus table for the current token:
        S = "SELECT * FROM {} WHERE {} = {}".format(
            self.resource.corpus_table,
            self.resource.corpus_id,
            token_id)

        df = pd.read_sql(S, sqlalchemy.create_engine(sqlhelper.sql_url(options.cfg.current_server, self.resource.db_name)))
        queryable_features = self.resource.get_queryable_features()

        # as each of the columns could potentially link to origin information,
        # we go through all of them:
        for column in df.columns:
            # exclude the Token ID:
            if column == self.resource.corpus_id:
                continue
            # do not look into the word column of the corpus:
            try:
                if column == self.resource.corpus_word_id:
                    continue
                if column == self.resource.corpus_word:
                    continue
            except AttributeError:
                pass

            # Now, look for all features in the resource that the corpus table
            # links to. In order to do so, we first get a list of all feature
            # names that match the current column, deterimine whether they are
            # a feature of the corpus table, and if so, whether they link to
            # a different table. If that is the case, we get all fields from
            # that table that match the current entry, and add the information
            # to the origin data list:

            # get the resource feature name from the corpus table that belongs
            # to the current column display name:
            try:
                rc_feature = [x for x in self.resource.get_feature_from_name(column) if x.startswith("corpus_")][0]
            except IndexError:
                continue

            # obtain the field name from the resource name:
            _, _, feature = self.resource.split_resource_feature(rc_feature)
            # determine whether the field name is a linking field:
            try:
                _, tab, feat = self.resource.split_resource_feature(feature)
            except ValueError:
                # split_resource_feature() raises a ValueError exception if
                # the passed string does not appear to be a resource feature.
                # In that case, the resource is not considered for origin data.
                continue
            if feat == "id":
                id_column = getattr(self.resource, "{}_id".format(tab))
                table_name = getattr(self.resource, "{}_table".format(tab))
                S = "SELECT * FROM {} WHERE {} = {}".format(
                    table_name, id_column, df[column].values[0])
                # Fetch all fields from the linked table for the current
                # token:
                engine = self.resource.get_engine()
                row = pd.read_sql(S, engine)
                engine.dispose()

                if len(row.index) > 0:
                    D = dict([(x, row.at[0,x]) for x in row.columns if x != id_column])
                    # append the row data to the list:
                    l.append((table_name, D))
        return l

    def get_corpus_size(self, filters=[]):
        """
        Return the number of tokens in the corpus.

        The corpus can be filtered by providing a filter list.

        Parameters
        ----------
        filters : list
            A list of tuples. The first element is a corpus feature, and
            the second is a list of possible values.

        Returns
        -------
        size : int
            The number of tokens in the corpus, or in the filtered corpus.
        """
        if not filters and getattr(self.resource, "number_of_tokens", None):
            return self.resource.number_of_tokens

        self.lexicon.table_list = []
        self.lexicon.joined_tables = []
        filter_strings = []
        for rc_feature, values in filters:
            _, tab, feat = self.resource.split_resource_feature(rc_feature)
            self.lexicon.add_table_path("corpus_id", rc_feature)

            # FIXME: remove code replication with get_subcorpus_range()
            if len(values) == 1:
                if type(values[0]) is str:
                    val = "'{}'".format(values[0].replace("'", "''"))
                else:
                    val = values[0]
                s = "{}.{} = {}".format(
                    getattr(self.resource, "{}_table".format(tab)),
                    getattr(self.resource, rc_feature),
                    val)
            else:
                if any([type(x) is str for x in values]):
                    l = ["'{}'".format(x.replace("'", "''")) for
                                            x in values]
                else:
                    l = values
                s = "{}.{} IN ({})".format(
                    getattr(self.resource, "{}_table".format(tab)),
                    getattr(self.resource, rc_feature),
                    ",".join(l))
            filter_strings.append(s)

        if filter_strings:
            from_str = "{} WHERE {}".format(
                " ".join([self.resource.corpus_table] + self.lexicon.table_list),
                " AND ".join(filter_strings))
        else:
            from_str = self.resource.corpus_table

        S = "SELECT COUNT(*) FROM {}".format(from_str)
        if not S in self._corpus_size_cache:
            engine = self.resource.get_engine()
            df = pd.read_sql(S.replace("%", "%%"), engine)
            engine.dispose()
            self._corpus_size_cache[S] = df.values.ravel()[0]
        if not filters:
            self.resource.number_of_tokens = self._corpus_size_cache[S]
        return self._corpus_size_cache[S]

    def get_subcorpus_size(self, row, columns=None, subst=None):
        """
        Return the size of the subcorpus specified by the corpus features in
        the row.

        Parameters
        ----------
        row : A Pandas Series
            A Series with stylized resource feature names as columns, and
            values that match a row in the query result table.
        """
        filter_list = []
        if columns == None:
            columns = row.index
            corpus_features = [x for x, _ in self.resource.get_corpus_features() if x in options.cfg.selected_features]
            for column in columns:
                match = re.match("coq_(.*)_1", column)
                if match:
                    col = match.group(1)
                else:
                    col = None
                if col in corpus_features:
                    value = row[column]
                    raw_values = self.reverse_substitution(column, value, subst)
                    filter_list.append((col, raw_values))
        else:
            for column in columns:
                col = "coq_{}_1".format(column)

                value = row[col]
                raw_values = self.reverse_substitution(col, value)
                filter_list.append((column, tuple(raw_values)))
        tup = tuple(filter_list)
        if tup not in self._subcorpus_size_cache:
            size = self.get_corpus_size(filter_list)
            self._subcorpus_size_cache[tup] = size
        return self._subcorpus_size_cache[tup]

    @staticmethod
    def reverse_substitution(column, value, subst={}):
        """
        Return a list of values that could have been the raw value before
        substitution.

        The method takes the current value substitution table for the given
        column. It returns a list of all values that could have been mapped
        onto the given value.
        """
        l = [key for key, val in subst.get(column, {}).items()
             if value == val]
        l.append(value)
        return l

    def get_subcorpus_range(self, row=[]):
        """
        Return the lowest and the highest corpus id in the subcorpus specified
        by the values in `row`.

        Parameters
        ----------
        row : pandas.Series
            A Series with corpus feature values

        Returns
        -------
        min, max : tuple
            The lowest and the highest corpus id that share the values in
            `row'.
        """
        cache_key = (tuple(row.index), tuple(row.values))
        if cache_key in self._corpus_range_cache:
            return self._corpus_range_cache[cache_key]

        if len(row) == 0:
            val = 0, self.get_corpus_size()
        else:
            self.lexicon.table_list = []
            self.lexicon.joined_tables = []
            conditions = []
            for column in row.index:
                try:
                    rc_feature = re.match("coq_(.*)_1", column).group(1)
                except AttributeError:
                    print("couldn't split", column)
                    continue
                _, tab, feat = self.resource.split_resource_feature(rc_feature)
                self.lexicon.add_table_path("corpus_id", rc_feature)

                # FIXME: remove code replication with get_corpus_size()
                raw_values = self.reverse_substitution(column, row[column])
                if len(raw_values) == 1:
                    s = "{}.{} = '{}'".format(
                        getattr(self.resource, "{}_table".format(tab)),
                        getattr(self.resource, rc_feature),
                        raw_values[0].replace("'", "''"))
                else:
                    s = "{}.{} IN ({})".format(
                        getattr(self.resource, "{}_table".format(tab)),
                        getattr(self.resource, rc_feature),
                        ",".join(["'{}'".format(x.replace("'", "''")) for
                                                x in raw_values]))
                conditions.append(s)

            tables = [self.resource.corpus_table] + self.lexicon.table_list
            from_str = "{} WHERE {}".format(" ".join(tables),
                                            " AND ".join(conditions))

            S = "SELECT MIN({id}), MAX({id}) FROM {tables}".format(
                id=self.resource.corpus_id, tables=from_str)
            engine = self.resource.get_engine()
            df = pd.read_sql(S.replace("%", "%%"), engine)
            engine.dispose()
            val = df.values.ravel()[0:2]
        self._corpus_range_cache[cache_key] = val
        return self._corpus_range_cache[cache_key]

    def get_frequency(self, s, engine):
        """
        Return the frequency for a token specified by s.

        The string ``s`` contains a query item specification. The frequency
        can be restricted to only a part of the corpus by providing a filter
        list.

        Frequencies are cached so that recurrent calls of the method with the
        same values for ``s`` and ``filters`` are not queried from the SQL
        database but from the working memory.

        Parameters
        ----------
        s : str
            A query item specification
        engine : An SQLAlchemy engine
            If provided, use this SQL engine. Otherwise, initialize a new
            engine, and use that.

        Returns
        -------
        freq : longint
            The number of tokens that match the query item specification after
            the filter list is applied.
        """

        if isinstance(s, (int, float)):
            s = "{}".format(s)

        if s in ["%", "_"]:
            s = "\\" + s
        s = s.replace("'", "''")
        s = s.replace("%", "%%")

        if s in self._frequency_cache:
            return self._frequency_cache[s]

        query_list = tokens.preprocess_query(s)
        freq = 0

        for sub in query_list:
            S = self.resource.get_query_string(sub, [], columns=["COUNT(*)"])
            df = pd.read_sql(S, engine)
            freq += df.values.ravel()[0]

        self._frequency_cache[s] = freq
        return freq

    def get_lexical_item_positions(self, token_list):
        """
        Return a list of integers that indicate the positions of the items in
        the token list. This list takes quantification into account so that
        items following quantified icons can be aligned below each other.
        """
        last_offset = 0
        token_counter = None
        positions_lexical_items = []

        for i, tup in enumerate(token_list):
            offset, token = tup

            if options.cfg.align_quantified:
                if offset != last_offset:
                    token_count = 0
                    last_offset = offset
                column_number = offset + token_count - 1
                token_count += 1
            else:
                column_number = i

            positions_lexical_items.append(column_number)
        return positions_lexical_items

    def sql_string_get_wordid_in_range(self, start, end, origin_id, sentence_id=None):
        if hasattr(self.resource, "corpus_word_id"):
            word_id_column = self.resource.corpus_word_id
        elif hasattr(self.resource, "corpus_word"):
            word_id_column = self.resource.corpus_word

        if options.cfg.token_origin_id and origin_id:
            S = """
                SELECT {corpus_wordid}
                FROM {corpus}
                WHERE {token_id} BETWEEN {start} AND {end}
                      AND {corpus_source} = {this_source}
                """.format(
                        corpus_wordid=word_id_column,
                        corpus=self.resource.corpus_table,
                        token_id=self.resource.corpus_id,
                        start=start, end=end,
                        corpus_source=getattr(self.resource, options.cfg.token_origin_id),
                        this_source=origin_id)
            if sentence_id:
                if hasattr(self.resource, "corpus_sentence"):
                    sentence = self.resource.corpus_sentence
                elif hasattr(self.resource, "corpus_sentence_id"):
                    sentence = self.resource.corpus_sentence_id

                S2 = """
                      {corpus_sentence} = {sentence_id}
                """.format(corpus_sentence=sentence,
                           sentence_id=sentence_id)
                S = " AND ".join([S, S2])
        else:
            # if no source id is specified, simply return the tokens in
            # the corpus that are within the specified range.
            S = """
                SELECT {corpus_wordid}
                FROM {corpus}
                WHERE {corpus_token} BETWEEN {start} AND {end} {verbose}
                """.format(
                    corpus_wordid=word_id_column,
                    corpus=self.resource.corpus_table,
                    corpus_token=self.resource.corpus_id,
                    start=start, end=end,
                    verbose=" -- sql_string_get_wordid_in_range" if options.cfg.verbose else "")
        return S

    def get_tag_translate(self, s):
        # Define some TEI tags:
        tag_translate = {
            "head": "h1",
            "list": "ul",
            "item": "li",
            "div": "div",
            "label": "li",
            "pb": "div type='page_break'",
            "p": "p"}
        try:
            return tag_translate[s]
        except KeyError:
            return s

    def tag_to_html(self, tag, attributes={}):
        """ Translate a tag to a corresponding HTML/QHTML tag by checking
        the tag_translate dictionary."""
        try:
            if tag == "hi":
                if attributes.get("rend") == "it":
                    return "i"
            if tag == "head":
                if attributes.get("type") == "MAIN":
                    return "h1"
                if attributes.get("type") == "SUB":
                    return "h2"
                if attributes.get("type") == "BYLINE":
                    return "h3"
            return self.get_tag_translate(tag)
        except KeyError:
            warnings.warn("unsupported tag: {}".format(tag))
            print("unsupported tag: {}".format(tag))
            return None

    def get_context_stylesheet(self):
        """
        Return a string that formats the used elements in a context viewer.
        """
        return ""

    def renderer_open_element(self, tag, attributes):
        label = self.tag_to_html(tag, attributes)
        if label:
            if attributes:
                return ["<{} {}>".format(
                    label,
                    ", ".join(["{}='{}'".format(x, attributes[x])
                               for x in attributes]))]
            else:
                return ["<{}>".format(label)]
        else:
            return []

    def renderer_close_element(self, tag, attributes):
        label = self.tag_to_html(tag, attributes)
        if label:
            if attributes:
                return ["</{} {}>".format(
                    label,
                    ", ".join(["{}='{}'".format(x, attributes[x])
                               for x in attributes]))]
            else:
                return ["</{}>".format(label)]
        else:
            return []

    def _read_context_for_renderer(self, token_id, source_id, token_width):
        origin_id = getattr(self.resource, "corpus_source_id",
                        getattr(self.resource, "corpus_file_id",
                            getattr(self.resource, "corpus_sentence_id",
                                self.resource.corpus_id)))
        if hasattr(self.resource, "surface_feature"):
            word_feature = self.resource.surface_feature
        else:
            word_feature = getattr(self.resource, QUERY_ITEM_WORD)

        if hasattr(self.resource, "corpus_word_id"):
            corpus_word_id = self.resource.corpus_word_id
        else:
            corpus_word_id = self.resource.corpus_word

        _, tab, _ = self.resource.split_resource_feature(word_feature)
        word_table = getattr(self.resource, "{}_table".format(tab))
        word_id = getattr(self.resource, "{}_id".format(tab))

        word_start = getattr(self.resource, "{}_starttime".format(tab), None)
        word_end = getattr(self.resource, "{}_endtime".format(tab), None)

        self.lexicon.table_list = []
        self.lexicon.joined_tables = []
        self.lexicon.add_table_path("corpus_id", word_feature)

        if hasattr(self.resource, "tag_table"):
            headers = ["coquery_invisible_corpus_id", "COQ_TAG_ID"]
            kwargs = {
                "corpus": self.resource.corpus_table,
                "corpus_id": self.resource.corpus_id,
                "corpus_word_id": corpus_word_id,
                "source_id": origin_id,

                "word": getattr(self.resource, word_feature),
                "word_table": word_table,
                "word_id": word_id,

                "joined_tables": " ".join(self.lexicon.table_list),

                "tag_table": self.resource.tag_table,
                "tag": self.resource.tag_label,
                "tag_id": self.resource.tag_id,
                "tag_corpus_id": self.resource.tag_corpus_id,
                "tag_type": self.resource.tag_type,
                "attribute": self.resource.tag_attribute,

                "current_source_id": source_id,
                "start": max(0, token_id - 1000),
                "end": token_id + token_width + 999}
            column_string = """
                    {corpus}.{corpus_id} AS coquery_invisible_corpus_id,
                    {word_table}.{word} AS coq_word_label_1,
                    {tag} AS COQ_TAG_TAG,
                    {tag_table}.{tag_type} AS COQ_TAG_TYPE,
                    {attribute} AS COQ_ATTRIBUTE,
                    {tag_id} AS COQ_TAG_ID"""
            format_string = """
                SELECT {columns}
                FROM {corpus}
                {joined_tables}
                LEFT JOIN {tag_table} ON {corpus}.{corpus_id} = {tag_table}.{tag_corpus_id}
                WHERE {corpus}.{corpus_id} BETWEEN {start} AND {end}
                """
        else:
            headers = ["coquery_invisible_corpus_id"]
            column_string = """
                    {corpus}.{corpus_id} AS coquery_invisible_corpus_id,
                    {word_table}.{word} AS coq_word_label_1"""
            format_string = """
            SELECT {columns}
            FROM {corpus}
            {joined_tables}
            WHERE {corpus}.{corpus_id} BETWEEN {start} AND {end}
            """
            kwargs = {
                "corpus": self.resource.corpus_table,
                "corpus_id": self.resource.corpus_id,
                "corpus_word_id": self.resource.corpus_word_id,
                "source_id": origin_id,

                "word": getattr(self.resource, word_feature),
                "word_table": word_table,
                "word_id": word_id,

                "joined_tables": " ".join(self.lexicon.table_list),

                "current_source_id": source_id,
                "start": max(0, token_id - 1000),
                "end": token_id + token_width + 999}

        if word_start and word_end:
            column_string = """{},
                    {{word_table}}.{{start_time}} AS coq_word_starttime_1,
                    {{word_table}}.{{end_time}} AS coq_word_endtime_1""".format(
                        column_string)
            kwargs.update({"start_time": word_start, "end_time": word_end})

        columns = column_string.format(**kwargs)
        kwargs["columns"] = column_string.format(**kwargs)

        if origin_id:
            format_string += "    AND {corpus}.{source_id} = '{current_source_id}'"
        S = format_string.format(**kwargs)

        if options.cfg.verbose:
            logger.info(S)
            print(S)
        engine = self.resource.get_engine()
        df = pd.read_sql(S, engine)
        if hasattr(self.resource, "tag_table"):
            S = """
                SELECT {tag} AS COQ_TAG_TAG,
                       {tag_table}.{tag_type} AS COQ_TAG_TYPE,
                       {attribute} AS COQ_ATTRIBUTE,
                       {corpus_id} AS COQ_ID
                FROM {tag_table}
                WHERE {corpus_id} BETWEEN {start} AND {end}
                ORDER BY {tag_id}
            """.format(tag_table=self.resource.tag_table,
                       tag=self.resource.tag_label,
                       tag_id=self.resource.tag_id,
                       corpus_id=self.resource.tag_corpus_id,
                       tag_corpus_id=self.resource.tag_corpus_id,
                       tag_type=self.resource.tag_type,
                       attribute=self.resource.tag_attribute,
                       current_source_id=source_id,
                       start=max(0, token_id - 1000),
                       end=token_id + token_width + 999)
            tags = pd.read_sql(S, engine)
        else:
            tags = pd.DataFrame(columns=["COQ_TAG_TAG", "COQ_TAG_TYPE",
                                         "COQ_ATTRIBUTE", "COQ_ID"])
        engine.dispose()

        try:
            df = df.sort_values(by=headers)
        except AttributeError:
            df = df.sort(columns=headers)
        self._context_cache[(token_id, source_id, token_width)] = (df, tags)

    def get_rendered_context(self, token_id, source_id, token_width, context_width, widget):
        """
        Return a dictionary with the context data.

        The dictionary has the following keys:

        text: str
            A string containing the markup for the context around the
            specified token.
        audio: bool
            A boolean indicating whether audio context is available
        start_time, end_time: float
            The starting and end time of the audio context. If `audio` is
            False, the content of these variables in unspecified.

        The most simple visual representation of the context is a plain text
        display, but in principle, a corpus might implement a more elaborate
        renderer. For example, a corpus may contain information about the
        page layout, and the renderer could use that information to create a
        facsimile of the original page.

        The renderer can interact with the widget in which the context will
        be displayed. The area in which the context is shown is a QLabel
        named widget.ui.context_area. """

        def expand_row(x):
            return list(range(int(x.coquery_invisible_corpus_id),
                              int(x.end)))

        if not hasattr(self.resource, QUERY_ITEM_WORD):
            raise UnsupportedQueryItemError

        def parse_row(row, tags):
            word = row.coq_word_label_1
            word_id = row.coquery_invisible_corpus_id
            opening = tags[(tags.COQ_ID == word_id) &
                           ((tags.COQ_TAG_TYPE == "open") |
                            (tags.COQ_TAG_TYPE == "empty"))]
            closing = tags[(tags.COQ_ID == word_id) &
                           ((tags.COQ_TAG_TYPE == "close") |
                            (tags.COQ_TAG_TYPE == "empty"))]
            l = []
            if len(opening):
                l.extend(list(opening.apply(lambda x: parse_tags(x, True),
                                            axis="columns")))
            if word:
                # highlight words that are in the results table:
                if word_id in self.id_list:
                    l.append("<span style='{};'>".format(self.resource.render_token_style))
                # additional highlight if the word is the target word:
                if token_id <= word_id < token_id + token_width:
                    l.append("<b>")
                    l.append(html_escape(word))
                    l.append("</b>")
                else:
                    l.append(html_escape(word))
                if word_id in self.id_list:
                    l.append("</span>")
            if len(closing):
                l.extend(list(closing.apply(lambda x: parse_tags(x, False),
                                            axis="columns")))
            return l

        def parse_tags(row, open=True):
            if open:
                s1 = "<{} {}>"
                s2 = "<{}>"
            else:
                s1 = "</{} {}>"
                s2 = "</{}>"
            attr = row.COQ_ATTRIBUTE
            tag = self.tag_to_html(row.COQ_TAG_TAG)
            if attr:
                attr = re.sub("=([^,]*)", r"='\g<1>'", attr)
                return s1.format(tag, attr)
            else:
                return s2.format(tag)

        if not (token_id, source_id, token_width) in self._context_cache:
            self._read_context_for_renderer(token_id, source_id, token_width)
        df, tags = self._context_cache[(token_id, source_id, token_width)]
        df = df.reset_index(drop=True)

        ix = df.index[df.coquery_invisible_corpus_id == token_id][0]
        context_start = max(0, ix - context_width)
        context_end = ix + token_width + context_width

        df = df[(df.index >= context_start) & (df.index < context_end)]

        # create a list of all token ids that are also listed in the results
        # table:
        tab = options.cfg.main_window.Session.data_table
        tab = tab[(tab.coquery_invisible_corpus_id > token_id - 1000) &
                  (tab.coquery_invisible_corpus_id < token_id + 1000 + token_width)]
        tab["end"] = (tab[["coquery_invisible_corpus_id",
                          "coquery_invisible_number_of_tokens"]]
                         .sum(axis=1))
        # the method expand_row has the side effect that it adds the
        # token id range for each row to the list self.id_list
        self.id_list = list(pd.np.hstack(tab.apply(expand_row, axis=1)))

        context = pd.np.hstack(df.apply(lambda x: parse_row(x, tags),
                                        axis="columns"))
        s = collapse_words(context)
        s = s.replace("</p>", "</p>\n")
        s = s.replace("<br/>", "<br/>\n")
        audio = self.resource.audio_features != []
        start_time = None
        end_time = None
        #df = df[(df.coquery_invisible_corpus_id >= context_start) &
                #(df.coquery_invisible_corpus_id <= context_end)]
        if audio:
            try:
                start_time = df.coq_word_starttime_1.min()
                end_time = df.coq_word_endtime_1.max()
            except Exception as e:
                print(e)
                raise e

        return {"text": s, "df": df,
                "audio": audio,
                "start_time": start_time, "end_time": end_time}<|MERGE_RESOLUTION|>--- conflicted
+++ resolved
@@ -508,8 +508,6 @@
         """
         Return the list of exposed IDs.
 
-<<<<<<< HEAD
-=======
         The corpus ID is always an exposed ID. The IDs from other tables can
         be added by using add_exposed_id().
         """
@@ -518,7 +516,6 @@
         else:
             return cls.exposed_ids
 
->>>>>>> afdcc4a3
     @classmethod
     def get_table_dict(cls):
         """ Return a dictionary with the table names specified in this
