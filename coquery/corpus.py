--- conflicted
+++ resolved
@@ -31,10 +31,7 @@
     QUERY_ITEM_WORD, QUERY_ITEM_LEMMA, QUERY_ITEM_POS,
     QUERY_ITEM_TRANSCRIPT, QUERY_ITEM_GLOSS,
     SQL_MYSQL, SQL_SQLITE,
-<<<<<<< HEAD
-=======
     CONTEXT_NONE,
->>>>>>> 49b147b3
     PREFERRED_ORDER)
 
 from .general import collapse_words, CoqObject, html_escape
