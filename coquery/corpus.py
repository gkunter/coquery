--- conflicted
+++ resolved
@@ -2,7 +2,7 @@
 """
 corpus.py is part of Coquery.
 
-Copyright (c) 2016-2021 Gero Kunter (gero.kunter@coquery.org)
+Copyright (c) 2016-2022 Gero Kunter (gero.kunter@coquery.org)
 
 Coquery is released under the terms of the GNU General Public License (v3).
 For details, see the file LICENSE that you should have received along
@@ -36,7 +36,7 @@
 from .links import get_by_hash
 
 
-class LexiconClass():
+class LexiconClass:
     pass
 
 
@@ -74,7 +74,7 @@
         return "en"
 
     @classmethod
-    def format_resource_feature(cls, rc_feature, N):
+    def format_resource_feature(cls, rc_feature, n):
         """
         Return a list of formatted feature labels as they occur in the query
         table as headers.
@@ -90,7 +90,7 @@
         ----------
         rc_feature : str
             The name of the resource feature
-        N : int
+        n : int
             The maximum number of query items
 
         Returns
@@ -101,7 +101,7 @@
         # special case for "coquery_query_token", which receives numbers like
         # a query item resource:
         if rc_feature == "coquery_query_token":
-            return ["coquery_query_token_{}".format(x + 1) for x in range(N)]
+            return ["coquery_query_token_{}".format(x + 1) for x in range(n)]
 
         # handle resources from one of the special tables:
         if rc_feature.startswith(tuple(cls.special_table_list)):
@@ -112,13 +112,13 @@
         hashed, table, feature = cls.split_resource_feature(rc_feature)
         if hashed is not None:
             link, res = get_by_hash(hashed)
-            lst = res.format_resource_feature(f"{table}_{feature}", N)
+            lst = res.format_resource_feature(f"{table}_{feature}", n)
             return [f"db_{res.db_name}_{x}" for x in lst]
 
         # handle lexicon features:
         lexicon_features = [x for x, _ in cls.get_lexicon_features()]
         if rc_feature in lexicon_features or cls.is_tokenized(rc_feature):
-            return [f"coq_{rc_feature}_{x+1}" for x in range(N)]
+            return [f"coq_{rc_feature}_{x+1}" for x in range(n)]
         # handle remaining features
         else:
             return [f"coq_{rc_feature}_1"]
@@ -1326,20 +1326,13 @@
                 n = n - first_item + 1
 
             if parent == "corpus":
-                sql_template = "{table_alias}.{table_id} = {parent_id}{N}"
                 where_str = f"{table_alias}.{table_id} = {parent_id}{n+1}"
             else:
-                sql_template = ("{table_alias}.{table_id} = "
-                                "COQ_{parent}_{N}.{parent_id}")
                 where_str = (f"{table_alias}.{table_id} = "
                              f"COQ_{parent.upper()}_{n+1}.{parent_id}")
 
-<<<<<<< HEAD
-            table_str = f"INNER JOIN {table_str} ON {where_str}"
-=======
             join_type = getattr(cls, "join_type", "INNER")
             table_str = f"{join_type} JOIN {table_str} ON {where_str}"
->>>>>>> 43a20418
             return [table_str], []
 
         def add_joins(n, parent, tup):
