--- conflicted
+++ resolved
@@ -1659,18 +1659,9 @@
                     '{} {} "{}"'.format(
                         self.resource.__getattribute__(rc_feature), op, value_list[0]))
 
-<<<<<<< HEAD
         if current_token.word_specifiers or current_token.transcript_specifiers or current_token.class_specifiers:
             requested_features.append("corpus_word_id")
-=======
-        #if current_token.word_specifiers or current_token.transcript_specifiers or current_token.class_specifiers:
-            #requested_features.append("corpus_word_id")
-
-        # The next block needs some revision. These features are not required
-        # if the get_whereclauses() method uses word_ids/pos_ids to constrain
-        # the query.
-
->>>>>>> 8b0147e5
+
         # add requested features depending on the token specifications:
         if current_token.word_specifiers:
             if "word_label" in dir(self.resource):
