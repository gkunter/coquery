--- conflicted
+++ resolved
@@ -13,8 +13,6 @@
 import tempfile
 import pandas as pd
 
-<<<<<<< HEAD
-=======
 
 def tmp_path():
     with tempfile.TemporaryDirectory() as tmp_dir:
@@ -28,7 +26,6 @@
     return temp_file.name
 
 
->>>>>>> cf6fdede
 class CoqTestCase(unittest.TestCase):
     @staticmethod
     def get_default_df():
