# -*- coding: utf-8 -*-
"""
This module tests the functions module.

Run it like so:

coquery$ python -m test.test_functions

"""

from __future__ import unicode_literals
from __future__ import division

import unittest
import os.path
import sys
import pandas as pd
from numpy import testing as npt
import re

from .mockmodule import MockOptions, MockSettings

from coquery.defines import *
from coquery.functions import *
from coquery.functionlist import FunctionList
from coquery import options

<<<<<<< HEAD
df1 = pd.DataFrame({'coquery_invisible_number_of_tokens': {0: 1, 1: 1, 2: 1, 3: 1, 4: 1, 5: 1, 6: 1, 7: 1, 8: 1, 9: 1, 10: 1, 11: 1, 12: 1, 13: 1, 14: 1, 15: 1, 16: 1, 17: 1, 18: 1, 19: 1, 20: 1, 21: 1, 22: 1, 23: 1, 24: 1, 25: 1, 26: 1, 27: 1, 28: 1, 29: 1, 30: 1, 31: 1, 32: 1, 33: 1, 34: 1, 35: 1, 36: 1, 37: 1, 38: 1, 39: 1, 40: 1, 41: 1, 42: 1, 43: 1, 44: 1, 45: 1, 46: 1, 47: 1, 48: 1, 49: 1, 50: 1, 51: 1, 52: 1, 53: 1, 54: 1},
                   'db_celex_coq_phonoword_phoncvbr_1': {0: None, 1: None, 2: None, 3: None, 4: None, 5: None, 6: None, 7: None, 8: None, 9: None, 10: None, 11: None, 12: None, 13: None, 14: None, 15: None, 16: None, 17: None, 18: None, 19: None, 20: None, 21: None, 22: None, 23: '[CVC][VC][CCVVC]', 24: '[CVC][VC][CCVVC]', 25: '[CVC][VC][CCVVC]', 26: '[CVC][VC][CCVVC]', 27: '[CVC][VC][CCVVC]', 28: '[CVC][VC][CCVVC]', 29: '[CVC][VC][CCVVC]', 30: '[CVC][VC][CCVVC]', 31: '[CVC][VC][CCVVC]', 32: '[CVC][VC][CCVVC]', 33: '[CVC][VC][CCVVC]', 34: '[CVC][VC][CCVVC]', 35: '[CVC][VC][CCVVC]', 36: '[CVC][VC][CCVVC]', 37: '[CVC][VC][CCVVC]', 38: '[CVC][VC][CCVVC]', 39: '[CVC][VC][CCVVC]', 40: '[CVC][VC][CCVVC]', 41: '[CVC][VC][CCVVC]', 42: '[CVC][VC][CCVVC]', 43: '[CVC][VC][CCVVC]', 44: '[CVC][VC][CCVVC]', 45: '[CVC][VC][CCVVC]', 46: '[CVC][VC][CCVVC]', 47: '[CVC][VC][CCVVC]', 48: '[CVC][VC][CCVVC]', 49: '[CVC][VC][CCVVC]', 50: '[CVC][VC][CCVVC]', 51: '[CVC][VC][CCVVC]', 52: '[CVC][VC][CCVVC]', 53: '[CVC][VC][CCVVC]', 54: '[CVC][VC][CCVVC]'}, 'coq_word_lemma_1': {0: 'DISINVEST', 1: 'DISINVEST', 2: 'DISINVEST', 3: 'DISINVEST', 4: 'DISINVEST', 5: 'DISINVEST', 6: 'DISINVEST', 7: 'DISINVEST', 8: 'DISINVEST', 9: 'DISINVEST', 10: 'DISINVEST', 11: 'DISINVEST', 12: 'DISINVEST', 13: 'DISINVEST', 14: 'DISINVEST', 15: 'DISINVEST', 16: 'DISINVEST', 17: 'DISINVEST', 18: 'DISINVEST', 19: 'DISINVEST', 20: 'DISINVEST', 21: 'DISINFORM', 22: 'DISINFORM', 23: 'DISINCLINE', 24: 'DISINCLINE', 25: 'DISINCLINE', 26: 'DISINCLINE', 27: 'DISINCLINE', 28: 'DISINCLINE', 29: 'DISINCLINE', 30: 'DISINCLINE', 31: 'DISINCLINE', 32: 'DISINCLINE', 33: 'DISINCLINE', 34: 'DISINCLINE', 35: 'DISINCLINE', 36: 'DISINCLINE', 37: 'DISINCLINE', 38: 'DISINCLINE', 39: 'DISINCLINE', 40: 'DISINCLINE', 41: 'DISINCLINE', 42: 'DISINCLINE', 43: 'DISINCLINE', 44: 'DISINCLINE', 45: 'DISINCLINE', 46: 'DISINCLINE', 47: 'DISINCLINE', 48: 'DISINCLINE', 49: 'DISINCLINE', 50: 'DISINCLINE', 51: 'DISINCLINE', 52: 'DISINCLINE', 53: 'DISINCLINE', 54: 'DISINCLINE'},
                   'coquery_invisible_corpus_id': {0: 209958039, 1: 222147309, 2: 270672183, 3: 273669329, 4: 338252544, 5: 502550702, 6: 674478400, 7: 679851596, 8: 248429324, 9: 297611776, 10: 473032852, 11: 473034740, 12: 571814551, 13: 597679391, 14: 679683583, 15: 681286004, 16: 429535765, 17: 571814444, 18: 571814457, 19: 571814459, 20: 571814461, 21: 284683786, 22: 433840744, 23: 278745314, 24: 278745314, 25: 278745314, 26: 278745314, 27: 278745314, 28: 278745314, 29: 278745314, 30: 278745314, 31: 278745314, 32: 278745314, 33: 278745314, 34: 278745314, 35: 278745314, 36: 278745314, 37: 278745314, 38: 278745314, 39: 519017348, 40: 519017348, 41: 519017348, 42: 519017348, 43: 519017348, 44: 519017348, 45: 519017348, 46: 519017348, 47: 519017348, 48: 519017348, 49: 519017348, 50: 519017348, 51: 519017348, 52: 519017348, 53: 519017348, 54: 519017348},
                   'coquery_dummy': {0: 0, 1: 0, 2: 0, 3: 0, 4: 0, 5: 0, 6: 0, 7: 0, 8: 0, 9: 0, 10: 0, 11: 0, 12: 0, 13: 0, 14: 0, 15: 0, 16: 0, 17: 0, 18: 0, 19: 0, 20: 0, 21: 0, 22: 0, 23: 0, 24: 0, 25: 0, 26: 0, 27: 0, 28: 0, 29: 0, 30: 0, 31: 0, 32: 0, 33: 0, 34: 0, 35: 0, 36: 0, 37: 0, 38: 0, 39: 0, 40: 0, 41: 0, 42: 0, 43: 0, 44: 0, 45: 0, 46: 0, 47: 0, 48: 0, 49: 0, 50: 0, 51: 0, 52: 0, 53: 0, 54: 0},
                   'db_celex_coq_phonoword_phonstrsdisc_1': {0: None, 1: None, 2: None, 3: None, 4: None, 5: None, 6: None, 7: None, 8: None, 9: None, 10: None, 11: None, 12: None, 13: None, 14: None, 15: None, 16: None, 17: None, 18: None, 19: None, 20: None, 21: None, 22: None, 23: '"dIs-In-\'kl2n', 24: '"dIs-In-\'kl2n', 25: '"dIs-In-\'kl2n', 26: '"dIs-In-\'kl2n', 27: '"dIs-In-\'kl2n', 28: '"dIs-In-\'kl2n', 29: '"dIs-In-\'kl2n', 30: '"dIs-In-\'kl2n', 31: '"dIs-In-\'kl2n', 32: '"dIs-In-\'kl2n', 33: '"dIs-In-\'kl2n', 34: '"dIs-In-\'kl2n', 35: '"dIs-In-\'kl2n', 36: '"dIs-In-\'kl2n', 37: '"dIs-In-\'kl2n', 38: '"dIs-In-\'kl2n', 39: '"dIs-In-\'kl2n', 40: '"dIs-In-\'kl2n', 41: '"dIs-In-\'kl2n', 42: '"dIs-In-\'kl2n', 43: '"dIs-In-\'kl2n', 44: '"dIs-In-\'kl2n', 45: '"dIs-In-\'kl2n', 46: '"dIs-In-\'kl2n', 47: '"dIs-In-\'kl2n', 48: '"dIs-In-\'kl2n', 49: '"dIs-In-\'kl2n', 50: '"dIs-In-\'kl2n', 51: '"dIs-In-\'kl2n', 52: '"dIs-In-\'kl2n', 53: '"dIs-In-\'kl2n', 54: '"dIs-In-\'kl2n'},
                   'db_celex_coq_corpus_cob_1': {0: pd.np.nan, 1: pd.np.nan, 2: pd.np.nan, 3: pd.np.nan, 4: pd.np.nan, 5: pd.np.nan, 6: pd.np.nan, 7: pd.np.nan, 8: pd.np.nan, 9: pd.np.nan, 10: pd.np.nan, 11: pd.np.nan, 12: pd.np.nan, 13: pd.np.nan, 14: pd.np.nan, 15: pd.np.nan, 16: pd.np.nan, 17: pd.np.nan, 18: pd.np.nan, 19: pd.np.nan, 20: pd.np.nan, 21: pd.np.nan, 22: pd.np.nan, 23: 0.0, 24: 0.0, 25: 0.0, 26: 0.0, 27: 0.0, 28: 0.0, 29: 0.0, 30: 0.0, 31: 0.0, 32: 0.0, 33: 0.0, 34: 0.0, 35: 0.0, 36: 0.0, 37: 0.0, 38: 0.0, 39: 0.0, 40: 0.0, 41: 0.0, 42: 0.0, 43: 0.0, 44: 0.0, 45: 0.0, 46: 0.0, 47: 0.0, 48: 0.0, 49: 0.0, 50: 0.0, 51: 0.0, 52: 0.0, 53: 0.0, 54: 0.0},
                   'coq_word_label_1': {0: 'DISINVESTING', 1: 'DISINVESTING', 2: 'DISINVESTING', 3: 'DISINVESTING', 4: 'DISINVESTING', 5: 'DISINVESTING', 6: 'DISINVESTING', 7: 'DISINVESTING', 8: 'DISINVEST', 9: 'DISINVEST', 10: 'DISINVEST', 11: 'DISINVEST', 12: 'DISINVEST', 13: 'DISINVEST', 14: 'DISINVEST', 15: 'DISINVEST', 16: 'DISINVESTING', 17: 'DISINVEST', 18: 'DISINVEST', 19: 'DISINVEST', 20: 'DISINVEST', 21: 'DISINFORM', 22: 'DISINFORM', 23: 'DISINCLINE', 24: 'DISINCLINE', 25: 'DISINCLINE', 26: 'DISINCLINE', 27: 'DISINCLINE', 28: 'DISINCLINE', 29: 'DISINCLINE', 30: 'DISINCLINE', 31: 'DISINCLINE', 32: 'DISINCLINE', 33: 'DISINCLINE', 34: 'DISINCLINE', 35: 'DISINCLINE', 36: 'DISINCLINE', 37: 'DISINCLINE', 38: 'DISINCLINE', 39: 'DISINCLINE', 40: 'DISINCLINE', 41: 'DISINCLINE', 42: 'DISINCLINE', 43: 'DISINCLINE', 44: 'DISINCLINE', 45: 'DISINCLINE', 46: 'DISINCLINE', 47: 'DISINCLINE', 48: 'DISINCLINE', 49: 'DISINCLINE', 50: 'DISINCLINE', 51: 'DISINCLINE', 52: 'DISINCLINE', 53: 'DISINCLINE', 54: 'DISINCLINE'},
                   'coquery_invisible_origin_id': {0: 3007917, 1: 3070300, 2: 3036553, 3: 4003221, 4: 4001564, 5: 4060924, 6: 4112423, 7: 4114852, 8: 3049412, 9: 4008118, 10: 4028862, 11: 4028862, 12: 220882, 13: 232557, 14: 4114423, 15: 4119065, 16: 1050494, 17: 220882, 18: 220882, 19: 220882, 20: 220882, 21: 4001783, 22: 1051016, 23: 4004373, 24: 4004373, 25: 4004373, 26: 4004373, 27: 4004373, 28: 4004373, 29: 4004373, 30: 4004373, 31: 4004373, 32: 4004373, 33: 4004373, 34: 4004373, 35: 4004373, 36: 4004373, 37: 4004373, 38: 4004373, 39: 4076097, 40: 4076097, 41: 4076097, 42: 4076097, 43: 4076097, 44: 4076097, 45: 4076097, 46: 4076097, 47: 4076097, 48: 4076097, 49: 4076097, 50: 4076097, 51: 4076097, 52: 4076097, 53: 4076097, 54: 4076097},
                   'coq_source_genre_1': {0: 'NEWS', 1: 'NEWS', 2: 'NEWS', 3: 'ACAD', 4: 'ACAD', 5: 'NEWS', 6: 'MAG', 7: 'NEWS', 8: 'NEWS', 9: 'ACAD', 10: 'ACAD', 11: 'ACAD', 12: 'SPOK', 13: 'SPOK', 14: 'NEWS', 15: 'ACAD', 16: 'FIC', 17: 'SPOK', 18: 'SPOK', 19: 'SPOK', 20: 'SPOK', 21: 'ACAD', 22: 'FIC', 23: 'ACAD', 24: 'ACAD', 25: 'ACAD', 26: 'ACAD', 27: 'ACAD', 28: 'ACAD', 29: 'ACAD', 30: 'ACAD', 31: 'ACAD', 32: 'ACAD', 33: 'ACAD', 34: 'ACAD', 35: 'ACAD', 36: 'ACAD', 37: 'ACAD', 38: 'ACAD', 39: 'FIC', 40: 'FIC', 41: 'FIC', 42: 'FIC', 43: 'FIC', 44: 'FIC', 45: 'FIC', 46: 'FIC', 47: 'FIC', 48: 'FIC', 49: 'FIC', 50: 'FIC', 51: 'FIC', 52: 'FIC', 53: 'FIC', 54: 'FIC'}})

df0 = {"coq_word_label_1": ["abc"] * 3 + ["xxx"] * 2,
       "coq_source_genre_1": ["SPOK", "NEWS", "NEWS", "SPOK", "NEWS"],
       "coquery_invisible_corpus_id": range(5)}
=======
df1 = pd.DataFrame(
    {'coquery_invisible_number_of_tokens': {0: 1, 1: 1, 2: 1, 3: 1, 4: 1, 5: 1, 6: 1, 7: 1, 8: 1, 9: 1, 10: 1, 11: 1, 12: 1, 13: 1, 14: 1, 15: 1, 16: 1, 17: 1, 18: 1, 19: 1, 20: 1, 21: 1, 22: 1, 23: 1, 24: 1, 25: 1, 26: 1, 27: 1, 28: 1, 29: 1, 30: 1, 31: 1, 32: 1, 33: 1, 34: 1, 35: 1, 36: 1, 37: 1, 38: 1, 39: 1, 40: 1, 41: 1, 42: 1, 43: 1, 44: 1, 45: 1, 46: 1, 47: 1, 48: 1, 49: 1, 50: 1, 51: 1, 52: 1, 53: 1, 54: 1},
    'db_celex_coq_phonoword_phoncvbr_1': {0: None, 1: None, 2: None, 3: None, 4: None, 5: None, 6: None, 7: None, 8: None, 9: None, 10: None, 11: None, 12: None, 13: None, 14: None, 15: None, 16: None, 17: None, 18: None, 19: None, 20: None, 21: None, 22: None, 23: '[CVC][VC][CCVVC]', 24: '[CVC][VC][CCVVC]', 25: '[CVC][VC][CCVVC]', 26: '[CVC][VC][CCVVC]', 27: '[CVC][VC][CCVVC]', 28: '[CVC][VC][CCVVC]', 29: '[CVC][VC][CCVVC]', 30: '[CVC][VC][CCVVC]', 31: '[CVC][VC][CCVVC]', 32: '[CVC][VC][CCVVC]', 33: '[CVC][VC][CCVVC]', 34: '[CVC][VC][CCVVC]', 35: '[CVC][VC][CCVVC]', 36: '[CVC][VC][CCVVC]', 37: '[CVC][VC][CCVVC]', 38: '[CVC][VC][CCVVC]', 39: '[CVC][VC][CCVVC]', 40: '[CVC][VC][CCVVC]', 41: '[CVC][VC][CCVVC]', 42: '[CVC][VC][CCVVC]', 43: '[CVC][VC][CCVVC]', 44: '[CVC][VC][CCVVC]', 45: '[CVC][VC][CCVVC]', 46: '[CVC][VC][CCVVC]', 47: '[CVC][VC][CCVVC]', 48: '[CVC][VC][CCVVC]', 49: '[CVC][VC][CCVVC]', 50: '[CVC][VC][CCVVC]', 51: '[CVC][VC][CCVVC]', 52: '[CVC][VC][CCVVC]', 53: '[CVC][VC][CCVVC]', 54: '[CVC][VC][CCVVC]'}, 'coq_word_lemma_1': {0: 'DISINVEST', 1: 'DISINVEST', 2: 'DISINVEST', 3: 'DISINVEST', 4: 'DISINVEST', 5: 'DISINVEST', 6: 'DISINVEST', 7: 'DISINVEST', 8: 'DISINVEST', 9: 'DISINVEST', 10: 'DISINVEST', 11: 'DISINVEST', 12: 'DISINVEST', 13: 'DISINVEST', 14: 'DISINVEST', 15: 'DISINVEST', 16: 'DISINVEST', 17: 'DISINVEST', 18: 'DISINVEST', 19: 'DISINVEST', 20: 'DISINVEST', 21: 'DISINFORM', 22: 'DISINFORM', 23: 'DISINCLINE', 24: 'DISINCLINE', 25: 'DISINCLINE', 26: 'DISINCLINE', 27: 'DISINCLINE', 28: 'DISINCLINE', 29: 'DISINCLINE', 30: 'DISINCLINE', 31: 'DISINCLINE', 32: 'DISINCLINE', 33: 'DISINCLINE', 34: 'DISINCLINE', 35: 'DISINCLINE', 36: 'DISINCLINE', 37: 'DISINCLINE', 38: 'DISINCLINE', 39: 'DISINCLINE', 40: 'DISINCLINE', 41: 'DISINCLINE', 42: 'DISINCLINE', 43: 'DISINCLINE', 44: 'DISINCLINE', 45: 'DISINCLINE', 46: 'DISINCLINE', 47: 'DISINCLINE', 48: 'DISINCLINE', 49: 'DISINCLINE', 50: 'DISINCLINE', 51: 'DISINCLINE', 52: 'DISINCLINE', 53: 'DISINCLINE', 54: 'DISINCLINE'},
    'coquery_invisible_corpus_id': {0: 209958039, 1: 222147309, 2: 270672183, 3: 273669329, 4: 338252544, 5: 502550702, 6: 674478400, 7: 679851596, 8: 248429324, 9: 297611776, 10: 473032852, 11: 473034740, 12: 571814551, 13: 597679391, 14: 679683583, 15: 681286004, 16: 429535765, 17: 571814444, 18: 571814457, 19: 571814459, 20: 571814461, 21: 284683786, 22: 433840744, 23: 278745314, 24: 278745314, 25: 278745314, 26: 278745314, 27: 278745314, 28: 278745314, 29: 278745314, 30: 278745314, 31: 278745314, 32: 278745314, 33: 278745314, 34: 278745314, 35: 278745314, 36: 278745314, 37: 278745314, 38: 278745314, 39: 519017348, 40: 519017348, 41: 519017348, 42: 519017348, 43: 519017348, 44: 519017348, 45: 519017348, 46: 519017348, 47: 519017348, 48: 519017348, 49: 519017348, 50: 519017348, 51: 519017348, 52: 519017348, 53: 519017348, 54: 519017348},
    'coquery_dummy': {0: 0, 1: 0, 2: 0, 3: 0, 4: 0, 5: 0, 6: 0, 7: 0, 8: 0, 9: 0, 10: 0, 11: 0, 12: 0, 13: 0, 14: 0, 15: 0, 16: 0, 17: 0, 18: 0, 19: 0, 20: 0, 21: 0, 22: 0, 23: 0, 24: 0, 25: 0, 26: 0, 27: 0, 28: 0, 29: 0, 30: 0, 31: 0, 32: 0, 33: 0, 34: 0, 35: 0, 36: 0, 37: 0, 38: 0, 39: 0, 40: 0, 41: 0, 42: 0, 43: 0, 44: 0, 45: 0, 46: 0, 47: 0, 48: 0, 49: 0, 50: 0, 51: 0, 52: 0, 53: 0, 54: 0},
    'db_celex_coq_phonoword_phonstrsdisc_1': {0: None, 1: None, 2: None, 3: None, 4: None, 5: None, 6: None, 7: None, 8: None, 9: None, 10: None, 11: None, 12: None, 13: None, 14: None, 15: None, 16: None, 17: None, 18: None, 19: None, 20: None, 21: None, 22: None, 23: '"dIs-In-\'kl2n', 24: '"dIs-In-\'kl2n', 25: '"dIs-In-\'kl2n', 26: '"dIs-In-\'kl2n', 27: '"dIs-In-\'kl2n', 28: '"dIs-In-\'kl2n', 29: '"dIs-In-\'kl2n', 30: '"dIs-In-\'kl2n', 31: '"dIs-In-\'kl2n', 32: '"dIs-In-\'kl2n', 33: '"dIs-In-\'kl2n', 34: '"dIs-In-\'kl2n', 35: '"dIs-In-\'kl2n', 36: '"dIs-In-\'kl2n', 37: '"dIs-In-\'kl2n', 38: '"dIs-In-\'kl2n', 39: '"dIs-In-\'kl2n', 40: '"dIs-In-\'kl2n', 41: '"dIs-In-\'kl2n', 42: '"dIs-In-\'kl2n', 43: '"dIs-In-\'kl2n', 44: '"dIs-In-\'kl2n', 45: '"dIs-In-\'kl2n', 46: '"dIs-In-\'kl2n', 47: '"dIs-In-\'kl2n', 48: '"dIs-In-\'kl2n', 49: '"dIs-In-\'kl2n', 50: '"dIs-In-\'kl2n', 51: '"dIs-In-\'kl2n', 52: '"dIs-In-\'kl2n', 53: '"dIs-In-\'kl2n', 54: '"dIs-In-\'kl2n'},
    'db_celex_coq_corpus_cob_1': {0: pd.np.nan, 1: pd.np.nan, 2: pd.np.nan, 3: pd.np.nan, 4: pd.np.nan, 5: pd.np.nan, 6: pd.np.nan, 7: pd.np.nan, 8: pd.np.nan, 9: pd.np.nan, 10: pd.np.nan, 11: pd.np.nan, 12: pd.np.nan, 13: pd.np.nan, 14: pd.np.nan, 15: pd.np.nan, 16: pd.np.nan, 17: pd.np.nan, 18: pd.np.nan, 19: pd.np.nan, 20: pd.np.nan, 21: pd.np.nan, 22: pd.np.nan, 23: 0.0, 24: 0.0, 25: 0.0, 26: 0.0, 27: 0.0, 28: 0.0, 29: 0.0, 30: 0.0, 31: 0.0, 32: 0.0, 33: 0.0, 34: 0.0, 35: 0.0, 36: 0.0, 37: 0.0, 38: 0.0, 39: 0.0, 40: 0.0, 41: 0.0, 42: 0.0, 43: 0.0, 44: 0.0, 45: 0.0, 46: 0.0, 47: 0.0, 48: 0.0, 49: 0.0, 50: 0.0, 51: 0.0, 52: 0.0, 53: 0.0, 54: 0.0},
    'coq_word_label_1': {0: 'DISINVESTING', 1: 'DISINVESTING', 2: 'DISINVESTING', 3: 'DISINVESTING', 4: 'DISINVESTING', 5: 'DISINVESTING', 6: 'DISINVESTING', 7: 'DISINVESTING', 8: 'DISINVEST', 9: 'DISINVEST', 10: 'DISINVEST', 11: 'DISINVEST', 12: 'DISINVEST', 13: 'DISINVEST', 14: 'DISINVEST', 15: 'DISINVEST', 16: 'DISINVESTING', 17: 'DISINVEST', 18: 'DISINVEST', 19: 'DISINVEST', 20: 'DISINVEST', 21: 'DISINFORM', 22: 'DISINFORM', 23: 'DISINCLINE', 24: 'DISINCLINE', 25: 'DISINCLINE', 26: 'DISINCLINE', 27: 'DISINCLINE', 28: 'DISINCLINE', 29: 'DISINCLINE', 30: 'DISINCLINE', 31: 'DISINCLINE', 32: 'DISINCLINE', 33: 'DISINCLINE', 34: 'DISINCLINE', 35: 'DISINCLINE', 36: 'DISINCLINE', 37: 'DISINCLINE', 38: 'DISINCLINE', 39: 'DISINCLINE', 40: 'DISINCLINE', 41: 'DISINCLINE', 42: 'DISINCLINE', 43: 'DISINCLINE', 44: 'DISINCLINE', 45: 'DISINCLINE', 46: 'DISINCLINE', 47: 'DISINCLINE', 48: 'DISINCLINE', 49: 'DISINCLINE', 50: 'DISINCLINE', 51: 'DISINCLINE', 52: 'DISINCLINE', 53: 'DISINCLINE', 54: 'DISINCLINE'},
    'coquery_invisible_origin_id': {0: 3007917, 1: 3070300, 2: 3036553, 3: 4003221, 4: 4001564, 5: 4060924, 6: 4112423, 7: 4114852, 8: 3049412, 9: 4008118, 10: 4028862, 11: 4028862, 12: 220882, 13: 232557, 14: 4114423, 15: 4119065, 16: 1050494, 17: 220882, 18: 220882, 19: 220882, 20: 220882, 21: 4001783, 22: 1051016, 23: 4004373, 24: 4004373, 25: 4004373, 26: 4004373, 27: 4004373, 28: 4004373, 29: 4004373, 30: 4004373, 31: 4004373, 32: 4004373, 33: 4004373, 34: 4004373, 35: 4004373, 36: 4004373, 37: 4004373, 38: 4004373, 39: 4076097, 40: 4076097, 41: 4076097, 42: 4076097, 43: 4076097, 44: 4076097, 45: 4076097, 46: 4076097, 47: 4076097, 48: 4076097, 49: 4076097, 50: 4076097, 51: 4076097, 52: 4076097, 53: 4076097, 54: 4076097},
    'coq_source_genre_1': {0: 'NEWS', 1: 'NEWS', 2: 'NEWS', 3: 'ACAD', 4: 'ACAD', 5: 'NEWS', 6: 'MAG', 7: 'NEWS', 8: 'NEWS', 9: 'ACAD', 10: 'ACAD', 11: 'ACAD', 12: 'SPOK', 13: 'SPOK', 14: 'NEWS', 15: 'ACAD', 16: 'FIC', 17: 'SPOK', 18: 'SPOK', 19: 'SPOK', 20: 'SPOK', 21: 'ACAD', 22: 'FIC', 23: 'ACAD', 24: 'ACAD', 25: 'ACAD', 26: 'ACAD', 27: 'ACAD', 28: 'ACAD', 29: 'ACAD', 30: 'ACAD', 31: 'ACAD', 32: 'ACAD', 33: 'ACAD', 34: 'ACAD', 35: 'ACAD', 36: 'ACAD', 37: 'ACAD', 38: 'ACAD', 39: 'FIC', 40: 'FIC', 41: 'FIC', 42: 'FIC', 43: 'FIC', 44: 'FIC', 45: 'FIC', 46: 'FIC', 47: 'FIC', 48: 'FIC', 49: 'FIC', 50: 'FIC', 51: 'FIC', 52: 'FIC', 53: 'FIC', 54: 'FIC'}})

df0 = pd.DataFrame(
    {"coq_word_label_1": ["abc"] * 3 + ["x"] * 2,
     "coq_source_genre_1": ["SPOK", "NEWS", "NEWS", "SPOK", "NEWS"],
     "coquery_invisible_corpus_id": range(5)})
>>>>>>> e19eb2d9

STRING_COLUMN = "coq_word_label_1"
INT_COLUMN = "coq_corpus_id_1"
FLOAT_COLUMN = "coq_fraction_1"

df2 = pd.DataFrame({
        STRING_COLUMN: ['abc', "Peter's", 'xxx', None],
        INT_COLUMN: [1, 2, 3, 7],
        FLOAT_COLUMN: [-1.2345, 0, 1.2345, pd.np.nan]})


class TestFrequencyFunctions(unittest.TestCase):
    def setUp(self):
        options.cfg = MockOptions()
        options.settings = MockSettings()

        options.cfg.verbose = False
        options.cfg.drop_on_na = False
        options.cfg.column_properties = {}
        options.cfg.corpus = "Test"
        options.cfg.benchmark = False

<<<<<<< HEAD
    #def test_freq(self):
        #df = pd.DataFrame(df0)
        #func = Freq(columns=[x for x in df.columns if not x.startswith("coquery_invisible")])
        #val = FunctionList([func]).apply(df, session=None)[func.get_id()]
        #self.assertListEqual(val.tolist(), [1, 2, 2, 1, 1])

    #def test_freq_with_none(self):
        #df = pd.DataFrame(df0)
        #df["coq_test_label_1"] = [None, "A", None, "B", None]
        #func = Freq(columns=[x for x in df.columns if not x.startswith("coquery_invisible")])
        #val = FunctionList([func]).apply(df, session=None)[func.get_id()]
        #self.assertListEqual(val.tolist(), [1, 2, 2, 1, 1])

    #def test_freq_with_nan1(self):
        #df = pd.DataFrame(df0)
        #df["coq_test_label_1"] = [pd.np.nan, "A", pd.np.nan, "B", pd.np.nan]
        #columns = [x for x in df.columns
                   #if not x.startswith("coquery_invisible")]
        #func = Freq(columns=columns)
        #val = FunctionList([func]).apply(df, session=None)[func.get_id()]
        #self.assertListEqual(val.tolist(), [1, 2, 2, 1, 1])

    #def test_freq_with_nan2(self):
        #df = pd.DataFrame(df0)
        #df["coq_test_label_1"] = [pd.np.nan, 1.0, pd.np.nan, 2.0, pd.np.nan]
        #func = Freq(columns=[x for x in df.columns if not x.startswith("coquery_invisible")])
        #val = FunctionList([func]).apply(df, session=None)[func.get_id()]
        #self.assertListEqual(val.tolist(), [1, 2, 2, 1, 1])

    #def test_freq_with_count1(self):
        #df = pd.DataFrame(df0)
        #df["coq_test_label_1"] = [pd.np.nan, "aaa", pd.np.nan, "abc", pd.np.nan]
        #func1 = Freq(columns=[x for x in df.columns if not x.startswith("coquery_invisible")])
        #func2 = StringCount(columns=["coq_test_label_1"], value="a")
        #val = FunctionList([func1, func2]).apply(df, session=None)[func1.get_id()]
        #self.assertListEqual(val.tolist(), [1, 2, 2, 1, 1])
=======
    def test_freq(self):
        df = pd.DataFrame(df0)
        func = Freq(columns=[x for x in df.columns
                             if not x.startswith("coquery_invisible")])
        val = FunctionList([func]).lapply(df, session=None)[func.get_id()]
        self.assertListEqual(val.tolist(), [1, 2, 2, 1, 1])

    def test_freq_with_none(self):
        df = pd.DataFrame(df0)
        df["coq_test_label_1"] = [None, "A", None, "B", None]
        func = Freq(columns=["coq_word_label_1", "coq_test_label_1"])
        val = FunctionList([func]).lapply(df, session=None)[func.get_id()]
        self.assertListEqual(val.tolist(), [2, 1, 2, 1, 1])

    def test_freq_with_nan1(self):
        df = pd.DataFrame(df0)
        df["coq_test_label_1"] = [pd.np.nan, "A", pd.np.nan, "B", pd.np.nan]
        func = Freq(columns=["coq_word_label_1", "coq_test_label_1"])
        val = FunctionList([func]).lapply(df, session=None)[func.get_id()]
        self.assertListEqual(val.tolist(), [2, 1, 2, 1, 1])
>>>>>>> e19eb2d9

    def test_count_with_nan(self):
        df = pd.DataFrame(df1)
        func = StringCount(columns=["db_celex_coq_phonoword_phoncvbr_1"],
                           value="[")
        df = FunctionList([func]).lapply(df, session=None)
        func = Freq(columns=[x for x in df.columns
                             if not x.startswith("coquery_invisible")])
        func_list = FunctionList([func])
        val_a = func_list.lapply(df, session=None)[func.get_id()]
        #print(df)

        df = pd.DataFrame(df1)
        df = df[[x for x in df if x.startswith("coq_")]]
        func = Freq(columns=df.columns)
        func_list = FunctionList([func])
        val_b = func_list.lapply(df, session=None)[func.get_id()]

        self.assertListEqual(val_a.tolist(), val_b.tolist())


class TestStringFunctions(unittest.TestCase):
    def setUp(self):
        options.cfg = MockOptions()
        options.settings = MockSettings()

        options.cfg.verbose = False
        options.cfg.drop_on_na = False
        options.cfg.column_properties = {}
        options.cfg.corpus = "Test"
        options.cfg.benchmark = False

    def test_count(self):
        func = StringCount(columns=["coq_word_label_1"], value="x")
        val = FunctionList([func]).lapply(df0, session=None)[func.get_id()]
        self.assertListEqual(val.tolist(), [0, 0, 0, 1, 1])

    def test_length(self):
        func = StringLength(columns=["coq_word_label_1"])
        val = FunctionList([func]).lapply(df0, session=None)[func.get_id()]
        self.assertListEqual(val.tolist(), [3, 3, 3, 1, 1])

    def test_chain(self):
        func = StringChain(
            columns=["coq_word_label_1", "coq_source_genre_1"],
            value=" ")
        val = FunctionList([func]).lapply(df0, session=None)[func.get_id()]
        self.assertListEqual(
            val.tolist(),
            ["abc SPOK", "abc NEWS", "abc NEWS", "x SPOK", "x NEWS"])

    def test_match(self):
        func = StringMatch(columns=["coq_word_label_1"], value="[a]")
        val = FunctionList([func]).lapply(df0, session=None)[func.get_id()]
        self.assertListEqual(
            val.tolist(),
            [True, True, True, False, False])

    def test_extract(self):
        func = StringExtract(columns=["coq_word_label_1"], value="[abx]*")
        val = FunctionList([func]).lapply(df0, session=None)
        self.assertListEqual(
            val[[-1]].values.ravel().tolist(),
            ["ab", "ab", "ab", "x", "x"])

    def test_extract_groups(self):
        """
        Tests issue #255
        """
        df = pd.DataFrame({"a": ["abx"] * 5 + ["a"] * 5 + ["bx"] * 5,
                           "b": [""] * 10 + ["yyannxzzz"] * 5})
        func = StringExtract(columns=["a"], value="(a).*(x)")
        val = FunctionList([func]).lapply(df, session=None)
        self.assertListEqual(
            val[[-2]].values.ravel().tolist(), ["a"] * 5 + [""] * 10)
        self.assertListEqual(
            val[[-1]].values.ravel().tolist(), ["x"] * 5 + [""] * 10)

    def test_upper(self):
        df = pd.DataFrame({"a": ["abx"] * 5 + ["a"] * 5 + ["bx"] * 5,
                           "b": [""] * 10 + ["yyannxzzz"] * 5})
        func = StringUpper(columns=["a"])
        val = FunctionList([func]).lapply(df, session=None)[[-1]]
        self.assertListEqual(
            val.values.ravel().tolist(),
            ["ABX"] * 5 + ["A"] * 5 + ["BX"] * 5)

    def test_upper_multi(self):
        df = pd.DataFrame({"a": ["abx"] * 5 + ["a"] * 5 + ["bx"] * 5,
                           "b": [""] * 10 + ["yyannxzzz"] * 5})
        func = StringUpper(columns=["a", "b"])
        val = FunctionList([func]).lapply(df, session=None)
        self.assertListEqual(
            val[[-2]].values.ravel().tolist(),
            ["ABX"] * 5 + ["A"] * 5 + ["BX"] * 5)
        self.assertListEqual(
            val[[-1]].values.ravel().tolist(),
            [""] * 10 + ["YYANNXZZZ"] * 5)

    def test_lower(self):
        df = pd.DataFrame({"a": list("ABCDEFGHIJ"),
                           "b": list("ABABABABAB")})
        func = StringLower(columns=["a"])
        val = FunctionList([func]).lapply(df, session=None)[[-1]]
        self.assertListEqual(
            val.values.ravel().tolist(), list("abcdefghij"))

    def test_lower_multi(self):
        df = pd.DataFrame({"a": list("ABCDEFGHIJ"),
                           "b": list("ABABABABAB")})
        func = StringLower(columns=["a", "b"])
        val = FunctionList([func]).lapply(df, session=None)
        self.assertListEqual(
            val[[-2]].values.ravel().tolist(), list("abcdefghij"))
        self.assertListEqual(
            val[[-1]].values.ravel().tolist(), list("ababababab"))


class TestMathFunctions(unittest.TestCase):
    def setUp(self):
        options.cfg = MockOptions()
        options.settings = MockSettings()

        options.cfg.verbose = False
        options.cfg.drop_on_na = False
        options.cfg.column_properties = {}
        options.cfg.corpus = "Test"
        options.cfg.benchmark = False


    df = pd.DataFrame(
        {"column_1": [2, 5, 7, 9],
         "column_2": [3, 3, 3, 3],
         "column_3": [2, pd.np.nan, pd.np.nan, 0],
         "column_4": [2.1, 2.2, 2.3, 2.4],
         "column_5": list("abcd"),
         "column_6": [0, 1, 0, 1] })

    def assert_result(self, func_class, df, columns, expected, value=None):
        func = func_class(columns=columns, value=value)
        result = FunctionList([func]).lapply(df, session=None)
        npt.assert_equal(result[func.get_id()].values, expected)

    def test_coerce_value_int_1(self):
        columns = ["column_1", "column_2"]
        value = "2"
        func = Add(columns=columns, value=value)
        self.assertEqual(func.coerce_value(df=self.df, session=None), 2)
        self.assertEqual(type(
            func.coerce_value(df=self.df, session=None)), float)

    def test_coerce_value_int_2(self):
        columns = ["column_1", "column_2"]
        value = "2.0"
        func = Add(columns=columns, value=value)
        self.assertEqual(func.coerce_value(df=self.df, session=None), 2)
        self.assertEqual(type(
            func.coerce_value(df=self.df, session=None)), float)

    def test_coerce_value_int_3(self):
        columns = ["column_1", "column_2"]
        value = 2.0
        func = Add(columns=columns, value=value)
        self.assertEqual(func.coerce_value(df=self.df, session=None), 2)
        self.assertEqual(type(
            func.coerce_value(df=self.df, session=None)), float)

    def test_coerce_value_int_4(self):
        columns = ["column_1", "column_2"]
        value = 2
        func = Add(columns=columns, value=value)
        self.assertEqual(func.coerce_value(df=self.df, session=None), 2)
        self.assertEqual(type(
            func.coerce_value(df=self.df, session=None)), float)

    def test_coerce_value_float_1(self):
        columns = ["column_3", "column_4"]
        value = "2"
        func = Add(columns=columns, value=value)
        self.assertEqual(func.coerce_value(df=self.df, session=None), 2)
        self.assertEqual(type(
            func.coerce_value(df=self.df, session=None)), float)

    def test_coerce_value_float_2(self):
        columns = ["column_3", "column_4"]
        value = "2.0"
        func = Add(columns=columns, value=value)
        self.assertEqual(func.coerce_value(df=self.df, session=None), 2)
        self.assertEqual(type(
            func.coerce_value(df=self.df, session=None)), float)

    def test_coerce_value_float_3(self):
        columns = ["column_3", "column_4"]
        value = 2.0
        func = Add(columns=columns, value=value)
        self.assertEqual(func.coerce_value(df=self.df, session=None), 2)
        self.assertEqual(type(
            func.coerce_value(df=self.df, session=None)), float)

    def test_coerce_value_float_4(self):
        columns = ["column_3", "column_4"]
        value = 2
        func = Add(columns=columns, value=value)
        self.assertEqual(func.coerce_value(df=self.df, session=None), 2)
        self.assertEqual(type(
            func.coerce_value(df=self.df, session=None)), float)

    def test_coerce_value_string_1(self):
        columns = ["column_1", "column_5"]
        value = "2"
        func = Add(columns=columns, value=value)
        self.assertEqual(func.coerce_value(df=self.df, session=None), "2")
        self.assertEqual(
            type(func.coerce_value(df=self.df, session=None)), str)

    def test_coerce_value_string_2(self):
        columns = ["column_1", "column_5"]
        value = "2.0"
        func = Add(columns=columns, value=value)
        self.assertEqual(func.coerce_value(df=self.df, session=None), "2.0")
        self.assertEqual(
            type(func.coerce_value(df=self.df, session=None)), str)

    def test_coerce_value_string_3(self):
        columns = ["column_1", "column_5"]
        value = 2.0
        func = Add(columns=columns, value=value)
        self.assertEqual(func.coerce_value(df=self.df, session=None), "2.0")
        self.assertEqual(
            type(func.coerce_value(df=self.df, session=None)), str)

    def test_coerce_value_string_4(self):
        columns = ["column_1", "column_5"]
        value = 2
        func = Add(columns=columns, value=value)
        self.assertEqual(func.coerce_value(df=self.df, session=None), "2")
        self.assertEqual(
            type(func.coerce_value(df=self.df, session=None)), str)

    def test_add(self):
        columns = ["column_1", "column_2"]
        expected = [5, 8, 10, 12]
        func = Add
        self.assert_result(func, self.df, columns, expected)

    def test_add_nan(self):
        columns = ["column_1", "column_3"]
        expected = [4, pd.np.nan, pd.np.nan, 9]
        func = Add
        self.assert_result(func, self.df, columns, expected)

    def test_add_fixed_1(self):
        columns = ["column_1"]
        expected = [3, 6, 8, 10]
        func = Add
        value = 1
        self.assert_result(func, self.df, columns, expected, value=value)

    def test_add_fixed_2(self):
        columns = ["column_1"]
        expected = [3, 6, 8, 10]
        func = Add
        value = "1"
        self.assert_result(func, self.df, columns, expected, value=value)

    def test_sub(self):
        columns = ["column_1", "column_2"]
        expected = [-1, 2, 4, 6]
        func = Sub
        self.assert_result(func, self.df, columns, expected)

    def test_sub_fixed(self):
        columns = ["column_1"]
        expected = [1, 4, 6, 8]
        func = Sub
        value = 1
        self.assert_result(func, self.df, columns, expected, value=value)

    def test_mul(self):
        columns = ["column_1", "column_2"]
        expected = [6, 15, 21, 27]
        func = Mul
        self.assert_result(func, self.df, columns, expected)

    def test_mul_fixed(self):
        columns = ["column_1"]
        expected = [4, 10, 14, 18]
        func = Mul
        value = 2
        self.assert_result(func, self.df, columns, expected, value=value)

    def test_div_zero(self):
        columns = ["column_1", "column_3"]
        expected = [1, pd.np.nan, pd.np.nan, pd.np.inf]
        func = Div
        self.assert_result(func, self.df, columns, expected)

    def test_max(self):
        columns = ["column_1", "column_2"]
        expected = [3, 5, 7, 9]
        func = Max
        self.assert_result(func, self.df, columns, expected)

    def test_min(self):
        columns = ["column_1", "column_2"]
        expected = [2, 3, 3, 3]
        func = Min
        self.assert_result(func, self.df, columns, expected)

    def test_mean(self):
        columns = ["column_1", "column_2"]
        expected = [pd.np.mean((2, 3)),
                    pd.np.mean((5, 3)),
                    pd.np.mean((7, 3)),
                    pd.np.mean((9, 3))]
        func = Mean
        self.assert_result(func, self.df, columns, expected)

    def test_median(self):
        columns = ["column_1", "column_2"]
        expected = [pd.np.median((2, 3)),
                    pd.np.median((5, 3)),
                    pd.np.median((7, 3)),
                    pd.np.median((9, 3))]
        func = Median
        self.assert_result(func, self.df, columns, expected)

    def test_sd(self):
        columns = ["column_1", "column_2"]
        expected = [pd.np.std((2, 3)),
                    pd.np.std((5, 3)),
                    pd.np.std((7, 3)),
                    pd.np.std((9, 3))]
        func = StandardDeviation
        self.assert_result(func, self.df, columns, expected)

    def test_iqr(self):
        columns = ["column_1", "column_2"]
        expected = [0.5, 1, 2, 3]
        func = InterquartileRange
        self.assert_result(func, self.df, columns, expected)


class TestLogicalFunctions(unittest.TestCase):
    def setUp(self):
        self.df = df = pd.DataFrame(
            {"column_1": [1, 1, 2, 2, 5, 5],
             "column_2": [1, 1, 3, 3, 3, 3],
             "column_3": [1, None, 2, None, 3, None],
             "column_4": [0, 1, 0, 1, 0, 1],
             "column_5": [2, 2, 2, 2, 0, 0],
             "str_1": ["aaa", "bbb", "ccc", "ddd", "eee", "fff"],
             "str_2": ["ccc", "ccc", "ccc", "ddd", "ddd", "ddd"],
             "str_3": ["aaa", None, "ccc", None, "eee", None],
             })

        options.cfg = MockOptions()
        options.settings = MockSettings()

        options.cfg.verbose = False
        options.cfg.drop_on_na = False
        options.cfg.column_properties = {}
        options.cfg.corpus = "Test"
        options.cfg.benchmark = False

    def assert_result(self, func_class, df, columns, expected, value=None):
        func = func_class(columns=columns, value=value)
        result = FunctionList([func]).lapply(df, session=None)
        npt.assert_equal(result[func.get_id()].values, expected)

    def test_equal(self):
        columns = ["column_1", "column_2"]
        expected = [True, True, False, False, False, False]
        func = Equal
        self.assert_result(func, self.df, columns, expected)

    def test_equal_value(self):
        columns = ["column_1"]
        expected = [False, False, True, True, False, False]
        func = Equal
        self.assert_result(func, self.df, columns, expected, value=2)

    def test_equal_none(self):
        columns = ["column_1", "column_3"]
        expected = [True, False, True, False, False, False]
        func = Equal
        self.assert_result(func, self.df, columns, expected)

    def test_equal_str(self):
        columns = ["str_1", "str_2"]
        expected = [False, False, True, True, False, False]
        func = Equal
        self.assert_result(func, self.df, columns, expected)

    def test_equal_str_value(self):
        columns = ["str_1"]
        expected = [False, False, True, False, False, False]
        func = Equal
        self.assert_result(func, self.df, columns, expected, value="ccc")

    def test_equal_str_none(self):
        columns = ["str_1", "str_3"]
        expected = [True, False, True, False, True, False]
        func = Equal
        self.assert_result(func, self.df, columns, expected)

    def test_value_conversion_1(self):
        columns = ["column_1"]
        expected = [False, False, True, True, False, False]
        func = Equal
        self.assert_result(func, self.df, columns, expected, value="2")

    def test_value_conversion_2(self):
        columns = ["column_1"]
        expected = [False, False, True, True, False, False]
        func = Equal
        self.assert_result(func, self.df, columns, expected, value="2.0")

    def test_notqual(self):
        columns = ["column_1", "column_2"]
        expected = [False, False, True, True, True, True]
        func = NotEqual
        self.assert_result(func, self.df, columns, expected)

    def test_notequal_value(self):
        columns = ["column_1"]
        expected = [True, True, False, False, True, True]
        func = NotEqual
        self.assert_result(func, self.df, columns, expected, value=2)

    def test_notequal_none(self):
        columns = ["column_1", "column_3"]
        expected = [False, True, False, True, True, True]
        func = NotEqual
        self.assert_result(func, self.df, columns, expected)

    def test_notequal_str(self):
        columns = ["str_1", "str_2"]
        expected = [True, True, False, False, True, True]
        func = NotEqual
        self.assert_result(func, self.df, columns, expected)

    def test_notequal_str_value(self):
        columns = ["str_1"]
        expected = [True, True, False, True, True, True]
        func = NotEqual
        self.assert_result(func, self.df, columns, expected, value="ccc")

    def test_notequal_str_none(self):
        columns = ["str_1", "str_3"]
        expected = [False, True, False, True, False, True]
        func = NotEqual
        self.assert_result(func, self.df, columns, expected)

    def test_greaterthan(self):
        columns = ["column_1", "column_2"]
        expected = [False, False, False, False, True, True]
        func = GreaterThan
        self.assert_result(func, self.df, columns, expected)

    def test_greaterthan_value(self):
        columns = ["column_1"]
        expected = [False, False, False, False, True, True]
        func = GreaterThan
        self.assert_result(func, self.df, columns, expected, value=2)

    def test_greaterthan_str(self):
        columns = ["str_1", "str_2"]
        expected = [False, False, False, False, True, True]
        func = GreaterThan
        self.assert_result(func, self.df, columns, expected)

    def test_greaterthan_str_value(self):
        columns = ["str_1"]
        expected = [False, False, True, True, True, True]
        func = GreaterThan
        self.assert_result(func, self.df, columns, expected, value="bbb")

    def test_greaterequal(self):
        columns = ["column_1", "column_2"]
        expected = [True, True, False, False, True, True]
        func = GreaterEqual
        self.assert_result(func, self.df, columns, expected)

    def test_greaterequal_value(self):
        columns = ["column_1"]
        expected = [False, False, True, True, True, True]
        func = GreaterEqual
        self.assert_result(func, self.df, columns, expected, value=2)

    def test_greaterequal_str(self):
        columns = ["str_1", "str_2"]
        expected = [False, False, True, True, True, True]
        func = GreaterEqual
        self.assert_result(func, self.df, columns, expected)

    def test_greaterequal_str_value(self):
        columns = ["str_1"]
        expected = [False, True, True, True, True, True]
        func = GreaterEqual
        self.assert_result(func, self.df, columns, expected, value="bbb")

    def test_lessthan(self):
        columns = ["column_1", "column_2"]
        expected = [False, False, True, True, False, False]
        func = LessThan
        self.assert_result(func, self.df, columns, expected)

    def test_lessthan_value(self):
        columns = ["column_1"]
        expected = [True, True, False, False, False, False]
        func = LessThan
        self.assert_result(func, self.df, columns, expected, value=2)

    def test_lessthan_str(self):
        columns = ["str_1", "str_2"]
        expected = [True, True, False, False, False, False]
        func = LessThan
        self.assert_result(func, self.df, columns, expected)

    def test_lessthan_str_value(self):
        columns = ["str_1"]
        expected = [True, False, False, False, False, False]
        func = LessThan
        self.assert_result(func, self.df, columns, expected, value="bbb")

    def test_lessequal(self):
        columns = ["column_1", "column_2"]
        expected = [True, True, True, True, False, False]
        func = LessEqual
        self.assert_result(func, self.df, columns, expected)

    def test_lessequal_value(self):
        columns = ["column_1"]
        expected = [True, True, True, True, False, False]
        func = LessEqual
        self.assert_result(func, self.df, columns, expected, value=2)

    def test_lessequal_str(self):
        columns = ["str_1", "str_2"]
        expected = [True, True, True, True, False, False]
        func = LessEqual
        self.assert_result(func, self.df, columns, expected)

    def test_lessequal_str_value(self):
        columns = ["str_1"]
        expected = [True, True, False, False, False, False]
        func = LessEqual
        self.assert_result(func, self.df, columns, expected, value="bbb")

    def test_and(self):
        columns = ["column_1", "column_4"]
        expected = [False, True, False, True, False, True]
        func = And
        self.assert_result(func, self.df, columns, expected)

    def test_or(self):
        columns = ["column_4", "column_5"]
        expected = [True, True, True, True, False, True]
        func = Or
        self.assert_result(func, self.df, columns, expected)

    def test_or(self):
        columns = ["column_4", "column_5"]
        expected = [True, False, True, False, False, True]
        func = Xor
        self.assert_result(func, self.df, columns, expected)

def main():
    suite = unittest.TestSuite([
        unittest.TestLoader().loadTestsFromTestCase(TestFrequencyFunctions),
        unittest.TestLoader().loadTestsFromTestCase(TestStringFunctions),
        unittest.TestLoader().loadTestsFromTestCase(TestMathFunctions),
        unittest.TestLoader().loadTestsFromTestCase(TestLogicalFunctions),
        ])
    unittest.TextTestRunner().run(suite)

if __name__ == '__main__':
    main()<|MERGE_RESOLUTION|>--- conflicted
+++ resolved
@@ -25,21 +25,6 @@
 from coquery.functionlist import FunctionList
 from coquery import options
 
-<<<<<<< HEAD
-df1 = pd.DataFrame({'coquery_invisible_number_of_tokens': {0: 1, 1: 1, 2: 1, 3: 1, 4: 1, 5: 1, 6: 1, 7: 1, 8: 1, 9: 1, 10: 1, 11: 1, 12: 1, 13: 1, 14: 1, 15: 1, 16: 1, 17: 1, 18: 1, 19: 1, 20: 1, 21: 1, 22: 1, 23: 1, 24: 1, 25: 1, 26: 1, 27: 1, 28: 1, 29: 1, 30: 1, 31: 1, 32: 1, 33: 1, 34: 1, 35: 1, 36: 1, 37: 1, 38: 1, 39: 1, 40: 1, 41: 1, 42: 1, 43: 1, 44: 1, 45: 1, 46: 1, 47: 1, 48: 1, 49: 1, 50: 1, 51: 1, 52: 1, 53: 1, 54: 1},
-                   'db_celex_coq_phonoword_phoncvbr_1': {0: None, 1: None, 2: None, 3: None, 4: None, 5: None, 6: None, 7: None, 8: None, 9: None, 10: None, 11: None, 12: None, 13: None, 14: None, 15: None, 16: None, 17: None, 18: None, 19: None, 20: None, 21: None, 22: None, 23: '[CVC][VC][CCVVC]', 24: '[CVC][VC][CCVVC]', 25: '[CVC][VC][CCVVC]', 26: '[CVC][VC][CCVVC]', 27: '[CVC][VC][CCVVC]', 28: '[CVC][VC][CCVVC]', 29: '[CVC][VC][CCVVC]', 30: '[CVC][VC][CCVVC]', 31: '[CVC][VC][CCVVC]', 32: '[CVC][VC][CCVVC]', 33: '[CVC][VC][CCVVC]', 34: '[CVC][VC][CCVVC]', 35: '[CVC][VC][CCVVC]', 36: '[CVC][VC][CCVVC]', 37: '[CVC][VC][CCVVC]', 38: '[CVC][VC][CCVVC]', 39: '[CVC][VC][CCVVC]', 40: '[CVC][VC][CCVVC]', 41: '[CVC][VC][CCVVC]', 42: '[CVC][VC][CCVVC]', 43: '[CVC][VC][CCVVC]', 44: '[CVC][VC][CCVVC]', 45: '[CVC][VC][CCVVC]', 46: '[CVC][VC][CCVVC]', 47: '[CVC][VC][CCVVC]', 48: '[CVC][VC][CCVVC]', 49: '[CVC][VC][CCVVC]', 50: '[CVC][VC][CCVVC]', 51: '[CVC][VC][CCVVC]', 52: '[CVC][VC][CCVVC]', 53: '[CVC][VC][CCVVC]', 54: '[CVC][VC][CCVVC]'}, 'coq_word_lemma_1': {0: 'DISINVEST', 1: 'DISINVEST', 2: 'DISINVEST', 3: 'DISINVEST', 4: 'DISINVEST', 5: 'DISINVEST', 6: 'DISINVEST', 7: 'DISINVEST', 8: 'DISINVEST', 9: 'DISINVEST', 10: 'DISINVEST', 11: 'DISINVEST', 12: 'DISINVEST', 13: 'DISINVEST', 14: 'DISINVEST', 15: 'DISINVEST', 16: 'DISINVEST', 17: 'DISINVEST', 18: 'DISINVEST', 19: 'DISINVEST', 20: 'DISINVEST', 21: 'DISINFORM', 22: 'DISINFORM', 23: 'DISINCLINE', 24: 'DISINCLINE', 25: 'DISINCLINE', 26: 'DISINCLINE', 27: 'DISINCLINE', 28: 'DISINCLINE', 29: 'DISINCLINE', 30: 'DISINCLINE', 31: 'DISINCLINE', 32: 'DISINCLINE', 33: 'DISINCLINE', 34: 'DISINCLINE', 35: 'DISINCLINE', 36: 'DISINCLINE', 37: 'DISINCLINE', 38: 'DISINCLINE', 39: 'DISINCLINE', 40: 'DISINCLINE', 41: 'DISINCLINE', 42: 'DISINCLINE', 43: 'DISINCLINE', 44: 'DISINCLINE', 45: 'DISINCLINE', 46: 'DISINCLINE', 47: 'DISINCLINE', 48: 'DISINCLINE', 49: 'DISINCLINE', 50: 'DISINCLINE', 51: 'DISINCLINE', 52: 'DISINCLINE', 53: 'DISINCLINE', 54: 'DISINCLINE'},
-                   'coquery_invisible_corpus_id': {0: 209958039, 1: 222147309, 2: 270672183, 3: 273669329, 4: 338252544, 5: 502550702, 6: 674478400, 7: 679851596, 8: 248429324, 9: 297611776, 10: 473032852, 11: 473034740, 12: 571814551, 13: 597679391, 14: 679683583, 15: 681286004, 16: 429535765, 17: 571814444, 18: 571814457, 19: 571814459, 20: 571814461, 21: 284683786, 22: 433840744, 23: 278745314, 24: 278745314, 25: 278745314, 26: 278745314, 27: 278745314, 28: 278745314, 29: 278745314, 30: 278745314, 31: 278745314, 32: 278745314, 33: 278745314, 34: 278745314, 35: 278745314, 36: 278745314, 37: 278745314, 38: 278745314, 39: 519017348, 40: 519017348, 41: 519017348, 42: 519017348, 43: 519017348, 44: 519017348, 45: 519017348, 46: 519017348, 47: 519017348, 48: 519017348, 49: 519017348, 50: 519017348, 51: 519017348, 52: 519017348, 53: 519017348, 54: 519017348},
-                   'coquery_dummy': {0: 0, 1: 0, 2: 0, 3: 0, 4: 0, 5: 0, 6: 0, 7: 0, 8: 0, 9: 0, 10: 0, 11: 0, 12: 0, 13: 0, 14: 0, 15: 0, 16: 0, 17: 0, 18: 0, 19: 0, 20: 0, 21: 0, 22: 0, 23: 0, 24: 0, 25: 0, 26: 0, 27: 0, 28: 0, 29: 0, 30: 0, 31: 0, 32: 0, 33: 0, 34: 0, 35: 0, 36: 0, 37: 0, 38: 0, 39: 0, 40: 0, 41: 0, 42: 0, 43: 0, 44: 0, 45: 0, 46: 0, 47: 0, 48: 0, 49: 0, 50: 0, 51: 0, 52: 0, 53: 0, 54: 0},
-                   'db_celex_coq_phonoword_phonstrsdisc_1': {0: None, 1: None, 2: None, 3: None, 4: None, 5: None, 6: None, 7: None, 8: None, 9: None, 10: None, 11: None, 12: None, 13: None, 14: None, 15: None, 16: None, 17: None, 18: None, 19: None, 20: None, 21: None, 22: None, 23: '"dIs-In-\'kl2n', 24: '"dIs-In-\'kl2n', 25: '"dIs-In-\'kl2n', 26: '"dIs-In-\'kl2n', 27: '"dIs-In-\'kl2n', 28: '"dIs-In-\'kl2n', 29: '"dIs-In-\'kl2n', 30: '"dIs-In-\'kl2n', 31: '"dIs-In-\'kl2n', 32: '"dIs-In-\'kl2n', 33: '"dIs-In-\'kl2n', 34: '"dIs-In-\'kl2n', 35: '"dIs-In-\'kl2n', 36: '"dIs-In-\'kl2n', 37: '"dIs-In-\'kl2n', 38: '"dIs-In-\'kl2n', 39: '"dIs-In-\'kl2n', 40: '"dIs-In-\'kl2n', 41: '"dIs-In-\'kl2n', 42: '"dIs-In-\'kl2n', 43: '"dIs-In-\'kl2n', 44: '"dIs-In-\'kl2n', 45: '"dIs-In-\'kl2n', 46: '"dIs-In-\'kl2n', 47: '"dIs-In-\'kl2n', 48: '"dIs-In-\'kl2n', 49: '"dIs-In-\'kl2n', 50: '"dIs-In-\'kl2n', 51: '"dIs-In-\'kl2n', 52: '"dIs-In-\'kl2n', 53: '"dIs-In-\'kl2n', 54: '"dIs-In-\'kl2n'},
-                   'db_celex_coq_corpus_cob_1': {0: pd.np.nan, 1: pd.np.nan, 2: pd.np.nan, 3: pd.np.nan, 4: pd.np.nan, 5: pd.np.nan, 6: pd.np.nan, 7: pd.np.nan, 8: pd.np.nan, 9: pd.np.nan, 10: pd.np.nan, 11: pd.np.nan, 12: pd.np.nan, 13: pd.np.nan, 14: pd.np.nan, 15: pd.np.nan, 16: pd.np.nan, 17: pd.np.nan, 18: pd.np.nan, 19: pd.np.nan, 20: pd.np.nan, 21: pd.np.nan, 22: pd.np.nan, 23: 0.0, 24: 0.0, 25: 0.0, 26: 0.0, 27: 0.0, 28: 0.0, 29: 0.0, 30: 0.0, 31: 0.0, 32: 0.0, 33: 0.0, 34: 0.0, 35: 0.0, 36: 0.0, 37: 0.0, 38: 0.0, 39: 0.0, 40: 0.0, 41: 0.0, 42: 0.0, 43: 0.0, 44: 0.0, 45: 0.0, 46: 0.0, 47: 0.0, 48: 0.0, 49: 0.0, 50: 0.0, 51: 0.0, 52: 0.0, 53: 0.0, 54: 0.0},
-                   'coq_word_label_1': {0: 'DISINVESTING', 1: 'DISINVESTING', 2: 'DISINVESTING', 3: 'DISINVESTING', 4: 'DISINVESTING', 5: 'DISINVESTING', 6: 'DISINVESTING', 7: 'DISINVESTING', 8: 'DISINVEST', 9: 'DISINVEST', 10: 'DISINVEST', 11: 'DISINVEST', 12: 'DISINVEST', 13: 'DISINVEST', 14: 'DISINVEST', 15: 'DISINVEST', 16: 'DISINVESTING', 17: 'DISINVEST', 18: 'DISINVEST', 19: 'DISINVEST', 20: 'DISINVEST', 21: 'DISINFORM', 22: 'DISINFORM', 23: 'DISINCLINE', 24: 'DISINCLINE', 25: 'DISINCLINE', 26: 'DISINCLINE', 27: 'DISINCLINE', 28: 'DISINCLINE', 29: 'DISINCLINE', 30: 'DISINCLINE', 31: 'DISINCLINE', 32: 'DISINCLINE', 33: 'DISINCLINE', 34: 'DISINCLINE', 35: 'DISINCLINE', 36: 'DISINCLINE', 37: 'DISINCLINE', 38: 'DISINCLINE', 39: 'DISINCLINE', 40: 'DISINCLINE', 41: 'DISINCLINE', 42: 'DISINCLINE', 43: 'DISINCLINE', 44: 'DISINCLINE', 45: 'DISINCLINE', 46: 'DISINCLINE', 47: 'DISINCLINE', 48: 'DISINCLINE', 49: 'DISINCLINE', 50: 'DISINCLINE', 51: 'DISINCLINE', 52: 'DISINCLINE', 53: 'DISINCLINE', 54: 'DISINCLINE'},
-                   'coquery_invisible_origin_id': {0: 3007917, 1: 3070300, 2: 3036553, 3: 4003221, 4: 4001564, 5: 4060924, 6: 4112423, 7: 4114852, 8: 3049412, 9: 4008118, 10: 4028862, 11: 4028862, 12: 220882, 13: 232557, 14: 4114423, 15: 4119065, 16: 1050494, 17: 220882, 18: 220882, 19: 220882, 20: 220882, 21: 4001783, 22: 1051016, 23: 4004373, 24: 4004373, 25: 4004373, 26: 4004373, 27: 4004373, 28: 4004373, 29: 4004373, 30: 4004373, 31: 4004373, 32: 4004373, 33: 4004373, 34: 4004373, 35: 4004373, 36: 4004373, 37: 4004373, 38: 4004373, 39: 4076097, 40: 4076097, 41: 4076097, 42: 4076097, 43: 4076097, 44: 4076097, 45: 4076097, 46: 4076097, 47: 4076097, 48: 4076097, 49: 4076097, 50: 4076097, 51: 4076097, 52: 4076097, 53: 4076097, 54: 4076097},
-                   'coq_source_genre_1': {0: 'NEWS', 1: 'NEWS', 2: 'NEWS', 3: 'ACAD', 4: 'ACAD', 5: 'NEWS', 6: 'MAG', 7: 'NEWS', 8: 'NEWS', 9: 'ACAD', 10: 'ACAD', 11: 'ACAD', 12: 'SPOK', 13: 'SPOK', 14: 'NEWS', 15: 'ACAD', 16: 'FIC', 17: 'SPOK', 18: 'SPOK', 19: 'SPOK', 20: 'SPOK', 21: 'ACAD', 22: 'FIC', 23: 'ACAD', 24: 'ACAD', 25: 'ACAD', 26: 'ACAD', 27: 'ACAD', 28: 'ACAD', 29: 'ACAD', 30: 'ACAD', 31: 'ACAD', 32: 'ACAD', 33: 'ACAD', 34: 'ACAD', 35: 'ACAD', 36: 'ACAD', 37: 'ACAD', 38: 'ACAD', 39: 'FIC', 40: 'FIC', 41: 'FIC', 42: 'FIC', 43: 'FIC', 44: 'FIC', 45: 'FIC', 46: 'FIC', 47: 'FIC', 48: 'FIC', 49: 'FIC', 50: 'FIC', 51: 'FIC', 52: 'FIC', 53: 'FIC', 54: 'FIC'}})
-
-df0 = {"coq_word_label_1": ["abc"] * 3 + ["xxx"] * 2,
-       "coq_source_genre_1": ["SPOK", "NEWS", "NEWS", "SPOK", "NEWS"],
-       "coquery_invisible_corpus_id": range(5)}
-=======
 df1 = pd.DataFrame(
     {'coquery_invisible_number_of_tokens': {0: 1, 1: 1, 2: 1, 3: 1, 4: 1, 5: 1, 6: 1, 7: 1, 8: 1, 9: 1, 10: 1, 11: 1, 12: 1, 13: 1, 14: 1, 15: 1, 16: 1, 17: 1, 18: 1, 19: 1, 20: 1, 21: 1, 22: 1, 23: 1, 24: 1, 25: 1, 26: 1, 27: 1, 28: 1, 29: 1, 30: 1, 31: 1, 32: 1, 33: 1, 34: 1, 35: 1, 36: 1, 37: 1, 38: 1, 39: 1, 40: 1, 41: 1, 42: 1, 43: 1, 44: 1, 45: 1, 46: 1, 47: 1, 48: 1, 49: 1, 50: 1, 51: 1, 52: 1, 53: 1, 54: 1},
     'db_celex_coq_phonoword_phoncvbr_1': {0: None, 1: None, 2: None, 3: None, 4: None, 5: None, 6: None, 7: None, 8: None, 9: None, 10: None, 11: None, 12: None, 13: None, 14: None, 15: None, 16: None, 17: None, 18: None, 19: None, 20: None, 21: None, 22: None, 23: '[CVC][VC][CCVVC]', 24: '[CVC][VC][CCVVC]', 25: '[CVC][VC][CCVVC]', 26: '[CVC][VC][CCVVC]', 27: '[CVC][VC][CCVVC]', 28: '[CVC][VC][CCVVC]', 29: '[CVC][VC][CCVVC]', 30: '[CVC][VC][CCVVC]', 31: '[CVC][VC][CCVVC]', 32: '[CVC][VC][CCVVC]', 33: '[CVC][VC][CCVVC]', 34: '[CVC][VC][CCVVC]', 35: '[CVC][VC][CCVVC]', 36: '[CVC][VC][CCVVC]', 37: '[CVC][VC][CCVVC]', 38: '[CVC][VC][CCVVC]', 39: '[CVC][VC][CCVVC]', 40: '[CVC][VC][CCVVC]', 41: '[CVC][VC][CCVVC]', 42: '[CVC][VC][CCVVC]', 43: '[CVC][VC][CCVVC]', 44: '[CVC][VC][CCVVC]', 45: '[CVC][VC][CCVVC]', 46: '[CVC][VC][CCVVC]', 47: '[CVC][VC][CCVVC]', 48: '[CVC][VC][CCVVC]', 49: '[CVC][VC][CCVVC]', 50: '[CVC][VC][CCVVC]', 51: '[CVC][VC][CCVVC]', 52: '[CVC][VC][CCVVC]', 53: '[CVC][VC][CCVVC]', 54: '[CVC][VC][CCVVC]'}, 'coq_word_lemma_1': {0: 'DISINVEST', 1: 'DISINVEST', 2: 'DISINVEST', 3: 'DISINVEST', 4: 'DISINVEST', 5: 'DISINVEST', 6: 'DISINVEST', 7: 'DISINVEST', 8: 'DISINVEST', 9: 'DISINVEST', 10: 'DISINVEST', 11: 'DISINVEST', 12: 'DISINVEST', 13: 'DISINVEST', 14: 'DISINVEST', 15: 'DISINVEST', 16: 'DISINVEST', 17: 'DISINVEST', 18: 'DISINVEST', 19: 'DISINVEST', 20: 'DISINVEST', 21: 'DISINFORM', 22: 'DISINFORM', 23: 'DISINCLINE', 24: 'DISINCLINE', 25: 'DISINCLINE', 26: 'DISINCLINE', 27: 'DISINCLINE', 28: 'DISINCLINE', 29: 'DISINCLINE', 30: 'DISINCLINE', 31: 'DISINCLINE', 32: 'DISINCLINE', 33: 'DISINCLINE', 34: 'DISINCLINE', 35: 'DISINCLINE', 36: 'DISINCLINE', 37: 'DISINCLINE', 38: 'DISINCLINE', 39: 'DISINCLINE', 40: 'DISINCLINE', 41: 'DISINCLINE', 42: 'DISINCLINE', 43: 'DISINCLINE', 44: 'DISINCLINE', 45: 'DISINCLINE', 46: 'DISINCLINE', 47: 'DISINCLINE', 48: 'DISINCLINE', 49: 'DISINCLINE', 50: 'DISINCLINE', 51: 'DISINCLINE', 52: 'DISINCLINE', 53: 'DISINCLINE', 54: 'DISINCLINE'},
@@ -55,7 +40,6 @@
     {"coq_word_label_1": ["abc"] * 3 + ["x"] * 2,
      "coq_source_genre_1": ["SPOK", "NEWS", "NEWS", "SPOK", "NEWS"],
      "coquery_invisible_corpus_id": range(5)})
->>>>>>> e19eb2d9
 
 STRING_COLUMN = "coq_word_label_1"
 INT_COLUMN = "coq_corpus_id_1"
@@ -78,44 +62,6 @@
         options.cfg.corpus = "Test"
         options.cfg.benchmark = False
 
-<<<<<<< HEAD
-    #def test_freq(self):
-        #df = pd.DataFrame(df0)
-        #func = Freq(columns=[x for x in df.columns if not x.startswith("coquery_invisible")])
-        #val = FunctionList([func]).apply(df, session=None)[func.get_id()]
-        #self.assertListEqual(val.tolist(), [1, 2, 2, 1, 1])
-
-    #def test_freq_with_none(self):
-        #df = pd.DataFrame(df0)
-        #df["coq_test_label_1"] = [None, "A", None, "B", None]
-        #func = Freq(columns=[x for x in df.columns if not x.startswith("coquery_invisible")])
-        #val = FunctionList([func]).apply(df, session=None)[func.get_id()]
-        #self.assertListEqual(val.tolist(), [1, 2, 2, 1, 1])
-
-    #def test_freq_with_nan1(self):
-        #df = pd.DataFrame(df0)
-        #df["coq_test_label_1"] = [pd.np.nan, "A", pd.np.nan, "B", pd.np.nan]
-        #columns = [x for x in df.columns
-                   #if not x.startswith("coquery_invisible")]
-        #func = Freq(columns=columns)
-        #val = FunctionList([func]).apply(df, session=None)[func.get_id()]
-        #self.assertListEqual(val.tolist(), [1, 2, 2, 1, 1])
-
-    #def test_freq_with_nan2(self):
-        #df = pd.DataFrame(df0)
-        #df["coq_test_label_1"] = [pd.np.nan, 1.0, pd.np.nan, 2.0, pd.np.nan]
-        #func = Freq(columns=[x for x in df.columns if not x.startswith("coquery_invisible")])
-        #val = FunctionList([func]).apply(df, session=None)[func.get_id()]
-        #self.assertListEqual(val.tolist(), [1, 2, 2, 1, 1])
-
-    #def test_freq_with_count1(self):
-        #df = pd.DataFrame(df0)
-        #df["coq_test_label_1"] = [pd.np.nan, "aaa", pd.np.nan, "abc", pd.np.nan]
-        #func1 = Freq(columns=[x for x in df.columns if not x.startswith("coquery_invisible")])
-        #func2 = StringCount(columns=["coq_test_label_1"], value="a")
-        #val = FunctionList([func1, func2]).apply(df, session=None)[func1.get_id()]
-        #self.assertListEqual(val.tolist(), [1, 2, 2, 1, 1])
-=======
     def test_freq(self):
         df = pd.DataFrame(df0)
         func = Freq(columns=[x for x in df.columns
@@ -136,7 +82,6 @@
         func = Freq(columns=["coq_word_label_1", "coq_test_label_1"])
         val = FunctionList([func]).lapply(df, session=None)[func.get_id()]
         self.assertListEqual(val.tolist(), [2, 1, 2, 1, 1])
->>>>>>> e19eb2d9
 
     def test_count_with_nan(self):
         df = pd.DataFrame(df1)
