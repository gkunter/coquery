# -*- coding: utf-8 -*-
"""
This module tests the functions module.

Run it like so:

coquery$ python -m test.test_functions

"""

from __future__ import unicode_literals
from __future__ import division

import unittest
import os.path
import sys
import pandas as pd
from numpy import testing as npt
import re

from .mockmodule import MockOptions, MockSettings

from coquery.defines import *
from coquery.functions import *
from coquery.functionlist import FunctionList
from coquery import options

df1 = pd.DataFrame({'coquery_invisible_number_of_tokens': {0: 1, 1: 1, 2: 1, 3: 1, 4: 1, 5: 1, 6: 1, 7: 1, 8: 1, 9: 1, 10: 1, 11: 1, 12: 1, 13: 1, 14: 1, 15: 1, 16: 1, 17: 1, 18: 1, 19: 1, 20: 1, 21: 1, 22: 1, 23: 1, 24: 1, 25: 1, 26: 1, 27: 1, 28: 1, 29: 1, 30: 1, 31: 1, 32: 1, 33: 1, 34: 1, 35: 1, 36: 1, 37: 1, 38: 1, 39: 1, 40: 1, 41: 1, 42: 1, 43: 1, 44: 1, 45: 1, 46: 1, 47: 1, 48: 1, 49: 1, 50: 1, 51: 1, 52: 1, 53: 1, 54: 1},
                   'db_celex_coq_phonoword_phoncvbr_1': {0: None, 1: None, 2: None, 3: None, 4: None, 5: None, 6: None, 7: None, 8: None, 9: None, 10: None, 11: None, 12: None, 13: None, 14: None, 15: None, 16: None, 17: None, 18: None, 19: None, 20: None, 21: None, 22: None, 23: '[CVC][VC][CCVVC]', 24: '[CVC][VC][CCVVC]', 25: '[CVC][VC][CCVVC]', 26: '[CVC][VC][CCVVC]', 27: '[CVC][VC][CCVVC]', 28: '[CVC][VC][CCVVC]', 29: '[CVC][VC][CCVVC]', 30: '[CVC][VC][CCVVC]', 31: '[CVC][VC][CCVVC]', 32: '[CVC][VC][CCVVC]', 33: '[CVC][VC][CCVVC]', 34: '[CVC][VC][CCVVC]', 35: '[CVC][VC][CCVVC]', 36: '[CVC][VC][CCVVC]', 37: '[CVC][VC][CCVVC]', 38: '[CVC][VC][CCVVC]', 39: '[CVC][VC][CCVVC]', 40: '[CVC][VC][CCVVC]', 41: '[CVC][VC][CCVVC]', 42: '[CVC][VC][CCVVC]', 43: '[CVC][VC][CCVVC]', 44: '[CVC][VC][CCVVC]', 45: '[CVC][VC][CCVVC]', 46: '[CVC][VC][CCVVC]', 47: '[CVC][VC][CCVVC]', 48: '[CVC][VC][CCVVC]', 49: '[CVC][VC][CCVVC]', 50: '[CVC][VC][CCVVC]', 51: '[CVC][VC][CCVVC]', 52: '[CVC][VC][CCVVC]', 53: '[CVC][VC][CCVVC]', 54: '[CVC][VC][CCVVC]'}, 'coq_word_lemma_1': {0: 'DISINVEST', 1: 'DISINVEST', 2: 'DISINVEST', 3: 'DISINVEST', 4: 'DISINVEST', 5: 'DISINVEST', 6: 'DISINVEST', 7: 'DISINVEST', 8: 'DISINVEST', 9: 'DISINVEST', 10: 'DISINVEST', 11: 'DISINVEST', 12: 'DISINVEST', 13: 'DISINVEST', 14: 'DISINVEST', 15: 'DISINVEST', 16: 'DISINVEST', 17: 'DISINVEST', 18: 'DISINVEST', 19: 'DISINVEST', 20: 'DISINVEST', 21: 'DISINFORM', 22: 'DISINFORM', 23: 'DISINCLINE', 24: 'DISINCLINE', 25: 'DISINCLINE', 26: 'DISINCLINE', 27: 'DISINCLINE', 28: 'DISINCLINE', 29: 'DISINCLINE', 30: 'DISINCLINE', 31: 'DISINCLINE', 32: 'DISINCLINE', 33: 'DISINCLINE', 34: 'DISINCLINE', 35: 'DISINCLINE', 36: 'DISINCLINE', 37: 'DISINCLINE', 38: 'DISINCLINE', 39: 'DISINCLINE', 40: 'DISINCLINE', 41: 'DISINCLINE', 42: 'DISINCLINE', 43: 'DISINCLINE', 44: 'DISINCLINE', 45: 'DISINCLINE', 46: 'DISINCLINE', 47: 'DISINCLINE', 48: 'DISINCLINE', 49: 'DISINCLINE', 50: 'DISINCLINE', 51: 'DISINCLINE', 52: 'DISINCLINE', 53: 'DISINCLINE', 54: 'DISINCLINE'},
                   'coquery_invisible_corpus_id': {0: 209958039, 1: 222147309, 2: 270672183, 3: 273669329, 4: 338252544, 5: 502550702, 6: 674478400, 7: 679851596, 8: 248429324, 9: 297611776, 10: 473032852, 11: 473034740, 12: 571814551, 13: 597679391, 14: 679683583, 15: 681286004, 16: 429535765, 17: 571814444, 18: 571814457, 19: 571814459, 20: 571814461, 21: 284683786, 22: 433840744, 23: 278745314, 24: 278745314, 25: 278745314, 26: 278745314, 27: 278745314, 28: 278745314, 29: 278745314, 30: 278745314, 31: 278745314, 32: 278745314, 33: 278745314, 34: 278745314, 35: 278745314, 36: 278745314, 37: 278745314, 38: 278745314, 39: 519017348, 40: 519017348, 41: 519017348, 42: 519017348, 43: 519017348, 44: 519017348, 45: 519017348, 46: 519017348, 47: 519017348, 48: 519017348, 49: 519017348, 50: 519017348, 51: 519017348, 52: 519017348, 53: 519017348, 54: 519017348},
                   'coquery_dummy': {0: 0, 1: 0, 2: 0, 3: 0, 4: 0, 5: 0, 6: 0, 7: 0, 8: 0, 9: 0, 10: 0, 11: 0, 12: 0, 13: 0, 14: 0, 15: 0, 16: 0, 17: 0, 18: 0, 19: 0, 20: 0, 21: 0, 22: 0, 23: 0, 24: 0, 25: 0, 26: 0, 27: 0, 28: 0, 29: 0, 30: 0, 31: 0, 32: 0, 33: 0, 34: 0, 35: 0, 36: 0, 37: 0, 38: 0, 39: 0, 40: 0, 41: 0, 42: 0, 43: 0, 44: 0, 45: 0, 46: 0, 47: 0, 48: 0, 49: 0, 50: 0, 51: 0, 52: 0, 53: 0, 54: 0},
                   'db_celex_coq_phonoword_phonstrsdisc_1': {0: None, 1: None, 2: None, 3: None, 4: None, 5: None, 6: None, 7: None, 8: None, 9: None, 10: None, 11: None, 12: None, 13: None, 14: None, 15: None, 16: None, 17: None, 18: None, 19: None, 20: None, 21: None, 22: None, 23: '"dIs-In-\'kl2n', 24: '"dIs-In-\'kl2n', 25: '"dIs-In-\'kl2n', 26: '"dIs-In-\'kl2n', 27: '"dIs-In-\'kl2n', 28: '"dIs-In-\'kl2n', 29: '"dIs-In-\'kl2n', 30: '"dIs-In-\'kl2n', 31: '"dIs-In-\'kl2n', 32: '"dIs-In-\'kl2n', 33: '"dIs-In-\'kl2n', 34: '"dIs-In-\'kl2n', 35: '"dIs-In-\'kl2n', 36: '"dIs-In-\'kl2n', 37: '"dIs-In-\'kl2n', 38: '"dIs-In-\'kl2n', 39: '"dIs-In-\'kl2n', 40: '"dIs-In-\'kl2n', 41: '"dIs-In-\'kl2n', 42: '"dIs-In-\'kl2n', 43: '"dIs-In-\'kl2n', 44: '"dIs-In-\'kl2n', 45: '"dIs-In-\'kl2n', 46: '"dIs-In-\'kl2n', 47: '"dIs-In-\'kl2n', 48: '"dIs-In-\'kl2n', 49: '"dIs-In-\'kl2n', 50: '"dIs-In-\'kl2n', 51: '"dIs-In-\'kl2n', 52: '"dIs-In-\'kl2n', 53: '"dIs-In-\'kl2n', 54: '"dIs-In-\'kl2n'},
                   'db_celex_coq_corpus_cob_1': {0: pd.np.nan, 1: pd.np.nan, 2: pd.np.nan, 3: pd.np.nan, 4: pd.np.nan, 5: pd.np.nan, 6: pd.np.nan, 7: pd.np.nan, 8: pd.np.nan, 9: pd.np.nan, 10: pd.np.nan, 11: pd.np.nan, 12: pd.np.nan, 13: pd.np.nan, 14: pd.np.nan, 15: pd.np.nan, 16: pd.np.nan, 17: pd.np.nan, 18: pd.np.nan, 19: pd.np.nan, 20: pd.np.nan, 21: pd.np.nan, 22: pd.np.nan, 23: 0.0, 24: 0.0, 25: 0.0, 26: 0.0, 27: 0.0, 28: 0.0, 29: 0.0, 30: 0.0, 31: 0.0, 32: 0.0, 33: 0.0, 34: 0.0, 35: 0.0, 36: 0.0, 37: 0.0, 38: 0.0, 39: 0.0, 40: 0.0, 41: 0.0, 42: 0.0, 43: 0.0, 44: 0.0, 45: 0.0, 46: 0.0, 47: 0.0, 48: 0.0, 49: 0.0, 50: 0.0, 51: 0.0, 52: 0.0, 53: 0.0, 54: 0.0},
                   'coq_word_label_1': {0: 'DISINVESTING', 1: 'DISINVESTING', 2: 'DISINVESTING', 3: 'DISINVESTING', 4: 'DISINVESTING', 5: 'DISINVESTING', 6: 'DISINVESTING', 7: 'DISINVESTING', 8: 'DISINVEST', 9: 'DISINVEST', 10: 'DISINVEST', 11: 'DISINVEST', 12: 'DISINVEST', 13: 'DISINVEST', 14: 'DISINVEST', 15: 'DISINVEST', 16: 'DISINVESTING', 17: 'DISINVEST', 18: 'DISINVEST', 19: 'DISINVEST', 20: 'DISINVEST', 21: 'DISINFORM', 22: 'DISINFORM', 23: 'DISINCLINE', 24: 'DISINCLINE', 25: 'DISINCLINE', 26: 'DISINCLINE', 27: 'DISINCLINE', 28: 'DISINCLINE', 29: 'DISINCLINE', 30: 'DISINCLINE', 31: 'DISINCLINE', 32: 'DISINCLINE', 33: 'DISINCLINE', 34: 'DISINCLINE', 35: 'DISINCLINE', 36: 'DISINCLINE', 37: 'DISINCLINE', 38: 'DISINCLINE', 39: 'DISINCLINE', 40: 'DISINCLINE', 41: 'DISINCLINE', 42: 'DISINCLINE', 43: 'DISINCLINE', 44: 'DISINCLINE', 45: 'DISINCLINE', 46: 'DISINCLINE', 47: 'DISINCLINE', 48: 'DISINCLINE', 49: 'DISINCLINE', 50: 'DISINCLINE', 51: 'DISINCLINE', 52: 'DISINCLINE', 53: 'DISINCLINE', 54: 'DISINCLINE'},
                   'coquery_invisible_origin_id': {0: 3007917, 1: 3070300, 2: 3036553, 3: 4003221, 4: 4001564, 5: 4060924, 6: 4112423, 7: 4114852, 8: 3049412, 9: 4008118, 10: 4028862, 11: 4028862, 12: 220882, 13: 232557, 14: 4114423, 15: 4119065, 16: 1050494, 17: 220882, 18: 220882, 19: 220882, 20: 220882, 21: 4001783, 22: 1051016, 23: 4004373, 24: 4004373, 25: 4004373, 26: 4004373, 27: 4004373, 28: 4004373, 29: 4004373, 30: 4004373, 31: 4004373, 32: 4004373, 33: 4004373, 34: 4004373, 35: 4004373, 36: 4004373, 37: 4004373, 38: 4004373, 39: 4076097, 40: 4076097, 41: 4076097, 42: 4076097, 43: 4076097, 44: 4076097, 45: 4076097, 46: 4076097, 47: 4076097, 48: 4076097, 49: 4076097, 50: 4076097, 51: 4076097, 52: 4076097, 53: 4076097, 54: 4076097},
                   'coq_source_genre_1': {0: 'NEWS', 1: 'NEWS', 2: 'NEWS', 3: 'ACAD', 4: 'ACAD', 5: 'NEWS', 6: 'MAG', 7: 'NEWS', 8: 'NEWS', 9: 'ACAD', 10: 'ACAD', 11: 'ACAD', 12: 'SPOK', 13: 'SPOK', 14: 'NEWS', 15: 'ACAD', 16: 'FIC', 17: 'SPOK', 18: 'SPOK', 19: 'SPOK', 20: 'SPOK', 21: 'ACAD', 22: 'FIC', 23: 'ACAD', 24: 'ACAD', 25: 'ACAD', 26: 'ACAD', 27: 'ACAD', 28: 'ACAD', 29: 'ACAD', 30: 'ACAD', 31: 'ACAD', 32: 'ACAD', 33: 'ACAD', 34: 'ACAD', 35: 'ACAD', 36: 'ACAD', 37: 'ACAD', 38: 'ACAD', 39: 'FIC', 40: 'FIC', 41: 'FIC', 42: 'FIC', 43: 'FIC', 44: 'FIC', 45: 'FIC', 46: 'FIC', 47: 'FIC', 48: 'FIC', 49: 'FIC', 50: 'FIC', 51: 'FIC', 52: 'FIC', 53: 'FIC', 54: 'FIC'}})

df0 = {"coq_word_label_1": ["abc"] * 3 + ["xxx"] * 2,
       "coq_source_genre_1": ["SPOK", "NEWS", "NEWS", "SPOK", "NEWS"],
       "coquery_invisible_corpus_id": range(5)}

STRING_COLUMN = "coq_word_label_1"
INT_COLUMN = "coq_corpus_id_1"
FLOAT_COLUMN = "coq_fraction_1"

df2 = pd.DataFrame({
        STRING_COLUMN: ['abc', "Peter's", 'xxx', None],
        INT_COLUMN: [1, 2, 3, 7],
        FLOAT_COLUMN: [-1.2345, 0, 1.2345, pd.np.nan]})


class TestFrequencyFunctions(unittest.TestCase):
    def setUp(self):
        options.cfg = MockOptions()
        options.settings = MockSettings()

        options.cfg.verbose = False
        options.cfg.drop_on_na = False
        options.cfg.column_properties = {}
        options.cfg.corpus = "Test"
        options.cfg.benchmark = False

    #def test_freq(self):
        #df = pd.DataFrame(df0)
        #func = Freq(columns=[x for x in df.columns if not x.startswith("coquery_invisible")])
        #val = FunctionList([func]).apply(df, session=None)[func.get_id()]
        #self.assertListEqual(val.tolist(), [1, 2, 2, 1, 1])

    #def test_freq_with_none(self):
        #df = pd.DataFrame(df0)
        #df["coq_test_label_1"] = [None, "A", None, "B", None]
        #func = Freq(columns=[x for x in df.columns if not x.startswith("coquery_invisible")])
        #val = FunctionList([func]).apply(df, session=None)[func.get_id()]
        #self.assertListEqual(val.tolist(), [1, 2, 2, 1, 1])

    #def test_freq_with_nan1(self):
        #df = pd.DataFrame(df0)
        #df["coq_test_label_1"] = [pd.np.nan, "A", pd.np.nan, "B", pd.np.nan]
        #columns = [x for x in df.columns
                   #if not x.startswith("coquery_invisible")]
        #func = Freq(columns=columns)
        #val = FunctionList([func]).apply(df, session=None)[func.get_id()]
        #self.assertListEqual(val.tolist(), [1, 2, 2, 1, 1])

    #def test_freq_with_nan2(self):
        #df = pd.DataFrame(df0)
        #df["coq_test_label_1"] = [pd.np.nan, 1.0, pd.np.nan, 2.0, pd.np.nan]
        #func = Freq(columns=[x for x in df.columns if not x.startswith("coquery_invisible")])
        #val = FunctionList([func]).apply(df, session=None)[func.get_id()]
        #self.assertListEqual(val.tolist(), [1, 2, 2, 1, 1])

    #def test_freq_with_count1(self):
        #df = pd.DataFrame(df0)
        #df["coq_test_label_1"] = [pd.np.nan, "aaa", pd.np.nan, "abc", pd.np.nan]
        #func1 = Freq(columns=[x for x in df.columns if not x.startswith("coquery_invisible")])
        #func2 = StringCount(columns=["coq_test_label_1"], value="a")
        #val = FunctionList([func1, func2]).apply(df, session=None)[func1.get_id()]
        #self.assertListEqual(val.tolist(), [1, 2, 2, 1, 1])

<<<<<<< HEAD
    #def test_count_with_nan(self):
        #df = pd.DataFrame(df1)
        #func = StringCount(columns=["db_celex_coq_phonoword_phoncvbr_1"], value="[")
        #df = FunctionList([func]).apply(df, session=None)
        #func = Freq(columns=[x for x in df.columns if not x.startswith("coquery_invisible")])
        #func_list = FunctionList([func])
        #val_a = func_list.apply(df, session=None)[func.get_id()]
        ##print(df)

        #df = pd.DataFrame(df1)
        #df = df[[x for x in df if x.startswith("coq_")]]
        #func = Freq(columns=df.columns)
        #func_list = FunctionList([func])
        #val_b = func_list.apply(df, session=None)[func.get_id()]
        
        #self.assertListEqual(val_a.tolist(), val_b.tolist())
=======
    def test_count_with_nan(self):
        df = pd.DataFrame(df1)
        func = StringCount(columns=["db_celex_coq_phonoword_phoncvbr_1"], value="[")
        df = FunctionList([func]).lapply(df, session=None)
        func = Freq(columns=[x for x in df.columns if not x.startswith("coquery_invisible")])
        func_list = FunctionList([func])
        val_a = func_list.lapply(df, session=None)[func.get_id()]
        #print(df)

        df = pd.DataFrame(df1)
        df = df[[x for x in df if x.startswith("coq_")]]
        func = Freq(columns=df.columns)
        func_list = FunctionList([func])
        val_b = func_list.lapply(df, session=None)[func.get_id()]

        self.assertListEqual(val_a.tolist(), val_b.tolist())
>>>>>>> 0f7bcec8


class TestStringFunctions(unittest.TestCase):
    def setUp(self):
        options.cfg = MockOptions()
        options.settings = MockSettings()

        options.cfg.verbose = False
        options.cfg.drop_on_na = False
        options.cfg.column_properties = {}
        options.cfg.corpus = "Test"
        options.cfg.benchmark = False

    def test_count(self):
        func = StringCount(columns=["coq_word_label_1"], value="x")
        val = FunctionList([func]).lapply(df0, session=None)[func.get_id()]
        self.assertListEqual(val.tolist(), [0, 0, 0, 3, 3])


class TestMathFunctions(unittest.TestCase):
    def setUp(self):
        options.cfg = MockOptions()
        options.settings = MockSettings()

        options.cfg.verbose = False
        options.cfg.drop_on_na = False
        options.cfg.column_properties = {}
        options.cfg.corpus = "Test"
        options.cfg.benchmark = False


    df = pd.DataFrame(
        {"column_1": [2, 5, 7, 9],
         "column_2": [3, 3, 3, 3],
         "column_3": [2, pd.np.nan, pd.np.nan, 0],
         "column_4": [2.1, 2.2, 2.3, 2.4],
         "column_5": list("abcd"),
         "column_6": [0, 1, 0, 1] })

    def assert_result(self, func_class, df, columns, expected, value=None):
        func = func_class(columns=columns, value=value)
        result = FunctionList([func]).lapply(df, session=None)
        npt.assert_equal(result[func.get_id()].values, expected)

    def test_coerce_value_int_1(self):
        columns = ["column_1", "column_2"]
        value = "2"
        func = Add(columns=columns, value=value)
        self.assertEqual(func.coerce_value(df=self.df, session=None), 2)
        self.assertEqual(type(
            func.coerce_value(df=self.df, session=None)), float)

    def test_coerce_value_int_2(self):
        columns = ["column_1", "column_2"]
        value = "2.0"
        func = Add(columns=columns, value=value)
        self.assertEqual(func.coerce_value(df=self.df, session=None), 2)
        self.assertEqual(type(
            func.coerce_value(df=self.df, session=None)), float)

    def test_coerce_value_int_3(self):
        columns = ["column_1", "column_2"]
        value = 2.0
        func = Add(columns=columns, value=value)
        self.assertEqual(func.coerce_value(df=self.df, session=None), 2)
        self.assertEqual(type(
            func.coerce_value(df=self.df, session=None)), float)

    def test_coerce_value_int_4(self):
        columns = ["column_1", "column_2"]
        value = 2
        func = Add(columns=columns, value=value)
        self.assertEqual(func.coerce_value(df=self.df, session=None), 2)
        self.assertEqual(type(
            func.coerce_value(df=self.df, session=None)), float)

    def test_coerce_value_float_1(self):
        columns = ["column_3", "column_4"]
        value = "2"
        func = Add(columns=columns, value=value)
        self.assertEqual(func.coerce_value(df=self.df, session=None), 2)
        self.assertEqual(type(
            func.coerce_value(df=self.df, session=None)), float)

    def test_coerce_value_float_2(self):
        columns = ["column_3", "column_4"]
        value = "2.0"
        func = Add(columns=columns, value=value)
        self.assertEqual(func.coerce_value(df=self.df, session=None), 2)
        self.assertEqual(type(
            func.coerce_value(df=self.df, session=None)), float)

    def test_coerce_value_float_3(self):
        columns = ["column_3", "column_4"]
        value = 2.0
        func = Add(columns=columns, value=value)
        self.assertEqual(func.coerce_value(df=self.df, session=None), 2)
        self.assertEqual(type(
            func.coerce_value(df=self.df, session=None)), float)

    def test_coerce_value_float_4(self):
        columns = ["column_3", "column_4"]
        value = 2
        func = Add(columns=columns, value=value)
        self.assertEqual(func.coerce_value(df=self.df, session=None), 2)
        self.assertEqual(type(
            func.coerce_value(df=self.df, session=None)), float)

    def test_coerce_value_string_1(self):
        columns = ["column_1", "column_5"]
        value = "2"
        func = Add(columns=columns, value=value)
        self.assertEqual(func.coerce_value(df=self.df, session=None), "2")
        self.assertEqual(
            type(func.coerce_value(df=self.df, session=None)), str)

    def test_coerce_value_string_2(self):
        columns = ["column_1", "column_5"]
        value = "2.0"
        func = Add(columns=columns, value=value)
        self.assertEqual(func.coerce_value(df=self.df, session=None), "2.0")
        self.assertEqual(
            type(func.coerce_value(df=self.df, session=None)), str)

    def test_coerce_value_string_3(self):
        columns = ["column_1", "column_5"]
        value = 2.0
        func = Add(columns=columns, value=value)
        self.assertEqual(func.coerce_value(df=self.df, session=None), "2.0")
        self.assertEqual(
            type(func.coerce_value(df=self.df, session=None)), str)

    def test_coerce_value_string_4(self):
        columns = ["column_1", "column_5"]
        value = 2
        func = Add(columns=columns, value=value)
        self.assertEqual(func.coerce_value(df=self.df, session=None), "2")
        self.assertEqual(
            type(func.coerce_value(df=self.df, session=None)), str)

    def test_add(self):
        columns = ["column_1", "column_2"]
        expected = [5, 8, 10, 12]
        func = Add
        self.assert_result(func, self.df, columns, expected)

    def test_add_nan(self):
        columns = ["column_1", "column_3"]
        expected = [4, pd.np.nan, pd.np.nan, 9]
        func = Add
        self.assert_result(func, self.df, columns, expected)

    def test_add_fixed_1(self):
        columns = ["column_1"]
        expected = [3, 6, 8, 10]
        func = Add
        value = 1
        self.assert_result(func, self.df, columns, expected, value=value)

    def test_add_fixed_2(self):
        columns = ["column_1"]
        expected = [3, 6, 8, 10]
        func = Add
        value = "1"
        self.assert_result(func, self.df, columns, expected, value=value)

    def test_sub(self):
        columns = ["column_1", "column_2"]
        expected = [-1, 2, 4, 6]
        func = Sub
        self.assert_result(func, self.df, columns, expected)

    def test_sub_fixed(self):
        columns = ["column_1"]
        expected = [1, 4, 6, 8]
        func = Sub
        value = 1
        self.assert_result(func, self.df, columns, expected, value=value)

    def test_mul(self):
        columns = ["column_1", "column_2"]
        expected = [6, 15, 21, 27]
        func = Mul
        self.assert_result(func, self.df, columns, expected)

    def test_mul_fixed(self):
        columns = ["column_1"]
        expected = [4, 10, 14, 18]
        func = Mul
        value = 2
        self.assert_result(func, self.df, columns, expected, value=value)

    def test_div_zero(self):
        columns = ["column_1", "column_3"]
        expected = [1, pd.np.nan, pd.np.nan, pd.np.inf]
        func = Div
        self.assert_result(func, self.df, columns, expected)

    def test_max(self):
        columns = ["column_1", "column_2"]
        expected = [3, 5, 7, 9]
        func = Max
        self.assert_result(func, self.df, columns, expected)

    def test_min(self):
        columns = ["column_1", "column_2"]
        expected = [2, 3, 3, 3]
        func = Min
        self.assert_result(func, self.df, columns, expected)

    def test_mean(self):
        columns = ["column_1", "column_2"]
        expected = [pd.np.mean((2, 3)),
                    pd.np.mean((5, 3)),
                    pd.np.mean((7, 3)),
                    pd.np.mean((9, 3))]
        func = Mean
        self.assert_result(func, self.df, columns, expected)

    def test_median(self):
        columns = ["column_1", "column_2"]
        expected = [pd.np.median((2, 3)),
                    pd.np.median((5, 3)),
                    pd.np.median((7, 3)),
                    pd.np.median((9, 3))]
        func = Median
        self.assert_result(func, self.df, columns, expected)

    def test_sd(self):
        columns = ["column_1", "column_2"]
        expected = [pd.np.std((2, 3)),
                    pd.np.std((5, 3)),
                    pd.np.std((7, 3)),
                    pd.np.std((9, 3))]
        func = StandardDeviation
        self.assert_result(func, self.df, columns, expected)

    def test_iqr(self):
        columns = ["column_1", "column_2"]
        expected = [0.5, 1, 2, 3]
        func = InterquartileRange
        self.assert_result(func, self.df, columns, expected)


class TestLogicalFunctions(unittest.TestCase):
    def setUp(self):
        self.df = df = pd.DataFrame(
            {"column_1": [1, 1, 2, 2, 5, 5],
             "column_2": [1, 1, 3, 3, 3, 3],
             "column_3": [1, None, 2, None, 3, None],
             "column_4": [0, 1, 0, 1, 0, 1],
             "column_5": [2, 2, 2, 2, 0, 0],
             "str_1": ["aaa", "bbb", "ccc", "ddd", "eee", "fff"],
             "str_2": ["ccc", "ccc", "ccc", "ddd", "ddd", "ddd"],
             "str_3": ["aaa", None, "ccc", None, "eee", None],
             })

        options.cfg = MockOptions()
        options.settings = MockSettings()

        options.cfg.verbose = False
        options.cfg.drop_on_na = False
        options.cfg.column_properties = {}
        options.cfg.corpus = "Test"
        options.cfg.benchmark = False

    def assert_result(self, func_class, df, columns, expected, value=None):
        func = func_class(columns=columns, value=value)
        result = FunctionList([func]).lapply(df, session=None)
        npt.assert_equal(result[func.get_id()].values, expected)

    def test_equal(self):
        columns = ["column_1", "column_2"]
        expected = [True, True, False, False, False, False]
        func = Equal
        self.assert_result(func, self.df, columns, expected)

    def test_equal_value(self):
        columns = ["column_1"]
        expected = [False, False, True, True, False, False]
        func = Equal
        self.assert_result(func, self.df, columns, expected, value=2)

    def test_equal_none(self):
        columns = ["column_1", "column_3"]
        expected = [True, False, True, False, False, False]
        func = Equal
        self.assert_result(func, self.df, columns, expected)

    def test_equal_str(self):
        columns = ["str_1", "str_2"]
        expected = [False, False, True, True, False, False]
        func = Equal
        self.assert_result(func, self.df, columns, expected)

    def test_equal_str_value(self):
        columns = ["str_1"]
        expected = [False, False, True, False, False, False]
        func = Equal
        self.assert_result(func, self.df, columns, expected, value="ccc")

    def test_equal_str_none(self):
        columns = ["str_1", "str_3"]
        expected = [True, False, True, False, True, False]
        func = Equal
        self.assert_result(func, self.df, columns, expected)

    def test_value_conversion_1(self):
        columns = ["column_1"]
        expected = [False, False, True, True, False, False]
        func = Equal
        self.assert_result(func, self.df, columns, expected, value="2")

    def test_value_conversion_2(self):
        columns = ["column_1"]
        expected = [False, False, True, True, False, False]
        func = Equal
        self.assert_result(func, self.df, columns, expected, value="2.0")

    def test_notqual(self):
        columns = ["column_1", "column_2"]
        expected = [False, False, True, True, True, True]
        func = NotEqual
        self.assert_result(func, self.df, columns, expected)

    def test_notequal_value(self):
        columns = ["column_1"]
        expected = [True, True, False, False, True, True]
        func = NotEqual
        self.assert_result(func, self.df, columns, expected, value=2)

    def test_notequal_none(self):
        columns = ["column_1", "column_3"]
        expected = [False, True, False, True, True, True]
        func = NotEqual
        self.assert_result(func, self.df, columns, expected)

    def test_notequal_str(self):
        columns = ["str_1", "str_2"]
        expected = [True, True, False, False, True, True]
        func = NotEqual
        self.assert_result(func, self.df, columns, expected)

    def test_notequal_str_value(self):
        columns = ["str_1"]
        expected = [True, True, False, True, True, True]
        func = NotEqual
        self.assert_result(func, self.df, columns, expected, value="ccc")

    def test_notequal_str_none(self):
        columns = ["str_1", "str_3"]
        expected = [False, True, False, True, False, True]
        func = NotEqual
        self.assert_result(func, self.df, columns, expected)

    def test_greaterthan(self):
        columns = ["column_1", "column_2"]
        expected = [False, False, False, False, True, True]
        func = GreaterThan
        self.assert_result(func, self.df, columns, expected)

    def test_greaterthan_value(self):
        columns = ["column_1"]
        expected = [False, False, False, False, True, True]
        func = GreaterThan
        self.assert_result(func, self.df, columns, expected, value=2)

    def test_greaterthan_str(self):
        columns = ["str_1", "str_2"]
        expected = [False, False, False, False, True, True]
        func = GreaterThan
        self.assert_result(func, self.df, columns, expected)

    def test_greaterthan_str_value(self):
        columns = ["str_1"]
        expected = [False, False, True, True, True, True]
        func = GreaterThan
        self.assert_result(func, self.df, columns, expected, value="bbb")

    def test_greaterequal(self):
        columns = ["column_1", "column_2"]
        expected = [True, True, False, False, True, True]
        func = GreaterEqual
        self.assert_result(func, self.df, columns, expected)

    def test_greaterequal_value(self):
        columns = ["column_1"]
        expected = [False, False, True, True, True, True]
        func = GreaterEqual
        self.assert_result(func, self.df, columns, expected, value=2)

    def test_greaterequal_str(self):
        columns = ["str_1", "str_2"]
        expected = [False, False, True, True, True, True]
        func = GreaterEqual
        self.assert_result(func, self.df, columns, expected)

    def test_greaterequal_str_value(self):
        columns = ["str_1"]
        expected = [False, True, True, True, True, True]
        func = GreaterEqual
        self.assert_result(func, self.df, columns, expected, value="bbb")

    def test_lessthan(self):
        columns = ["column_1", "column_2"]
        expected = [False, False, True, True, False, False]
        func = LessThan
        self.assert_result(func, self.df, columns, expected)

    def test_lessthan_value(self):
        columns = ["column_1"]
        expected = [True, True, False, False, False, False]
        func = LessThan
        self.assert_result(func, self.df, columns, expected, value=2)

    def test_lessthan_str(self):
        columns = ["str_1", "str_2"]
        expected = [True, True, False, False, False, False]
        func = LessThan
        self.assert_result(func, self.df, columns, expected)

    def test_lessthan_str_value(self):
        columns = ["str_1"]
        expected = [True, False, False, False, False, False]
        func = LessThan
        self.assert_result(func, self.df, columns, expected, value="bbb")

    def test_lessequal(self):
        columns = ["column_1", "column_2"]
        expected = [True, True, True, True, False, False]
        func = LessEqual
        self.assert_result(func, self.df, columns, expected)

    def test_lessequal_value(self):
        columns = ["column_1"]
        expected = [True, True, True, True, False, False]
        func = LessEqual
        self.assert_result(func, self.df, columns, expected, value=2)

    def test_lessequal_str(self):
        columns = ["str_1", "str_2"]
        expected = [True, True, True, True, False, False]
        func = LessEqual
        self.assert_result(func, self.df, columns, expected)

    def test_lessequal_str_value(self):
        columns = ["str_1"]
        expected = [True, True, False, False, False, False]
        func = LessEqual
        self.assert_result(func, self.df, columns, expected, value="bbb")

    def test_and(self):
        columns = ["column_1", "column_4"]
        expected = [False, True, False, True, False, True]
        func = And
        self.assert_result(func, self.df, columns, expected)

    def test_or(self):
        columns = ["column_4", "column_5"]
        expected = [True, True, True, True, False, True]
        func = Or
        self.assert_result(func, self.df, columns, expected)

    def test_or(self):
        columns = ["column_4", "column_5"]
        expected = [True, False, True, False, False, True]
        func = Xor
        self.assert_result(func, self.df, columns, expected)

def main():
    suite = unittest.TestSuite([
        unittest.TestLoader().loadTestsFromTestCase(TestFrequencyFunctions),
        unittest.TestLoader().loadTestsFromTestCase(TestStringFunctions),
        unittest.TestLoader().loadTestsFromTestCase(TestMathFunctions),
        unittest.TestLoader().loadTestsFromTestCase(TestLogicalFunctions),
        ])
    unittest.TextTestRunner().run(suite)

if __name__ == '__main__':
    main()<|MERGE_RESOLUTION|>--- conflicted
+++ resolved
@@ -97,24 +97,6 @@
         #val = FunctionList([func1, func2]).apply(df, session=None)[func1.get_id()]
         #self.assertListEqual(val.tolist(), [1, 2, 2, 1, 1])
 
-<<<<<<< HEAD
-    #def test_count_with_nan(self):
-        #df = pd.DataFrame(df1)
-        #func = StringCount(columns=["db_celex_coq_phonoword_phoncvbr_1"], value="[")
-        #df = FunctionList([func]).apply(df, session=None)
-        #func = Freq(columns=[x for x in df.columns if not x.startswith("coquery_invisible")])
-        #func_list = FunctionList([func])
-        #val_a = func_list.apply(df, session=None)[func.get_id()]
-        ##print(df)
-
-        #df = pd.DataFrame(df1)
-        #df = df[[x for x in df if x.startswith("coq_")]]
-        #func = Freq(columns=df.columns)
-        #func_list = FunctionList([func])
-        #val_b = func_list.apply(df, session=None)[func.get_id()]
-        
-        #self.assertListEqual(val_a.tolist(), val_b.tolist())
-=======
     def test_count_with_nan(self):
         df = pd.DataFrame(df1)
         func = StringCount(columns=["db_celex_coq_phonoword_phoncvbr_1"], value="[")
@@ -131,7 +113,6 @@
         val_b = func_list.lapply(df, session=None)[func.get_id()]
 
         self.assertListEqual(val_a.tolist(), val_b.tolist())
->>>>>>> 0f7bcec8
 
 
 class TestStringFunctions(unittest.TestCase):
