--- conflicted
+++ resolved
@@ -592,20 +592,12 @@
     pass
 
 
-<<<<<<< HEAD
-
-provided_tests = [TestGeneral, TestPretty,
-                  TestCollapseWords, TestEnglishCollapseWords,
-                  TestRecycle,
-                  TestFailing]
-=======
 provided_tests = [
                   TestGeneral, TestPretty,
                   TestCollapseWords,
                   TestEnglishCollapseWords,
                   TestFailing,
                   ]
->>>>>>> 70203e50
 
 
 def main():
