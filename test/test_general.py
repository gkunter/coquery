--- conflicted
+++ resolved
@@ -13,18 +13,11 @@
 import os
 import numpy as np
 
-<<<<<<< HEAD
-from coquery.general import (check_fs_case_sensitive,
-                             pretty,
-                             recycle,
-                             collapse_words)
-from test.testcase import CoqTestCase
-=======
 from coquery.general import (
     check_fs_case_sensitive, has_module, recycle,
     pretty, collapse_words, EnglishCollapser)
 from test.testcase import CoqTestCase, run_tests
->>>>>>> 99c1ff82
+
 
 
 class TestGeneral(CoqTestCase):
@@ -604,18 +597,12 @@
 
 
 
-<<<<<<< HEAD
-provided_tests = [TestGeneral, TestPretty,
-                  TestCollapseWords, TestEnglishCollapseWords,
-                  TestRecycle]
-=======
 provided_tests = [
                   TestGeneral, TestPretty,
                   TestCollapseWords,
                   TestEnglishCollapseWords,
-                  TestFailing,
+                  TestREcycle
                   ]
->>>>>>> 99c1ff82
 
 
 def main():
