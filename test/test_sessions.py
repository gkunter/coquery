# -*- coding: utf-8 -*-
""" This model tests the Coquery session classes."""

from __future__ import print_function

import unittest
import argparse
import tempfile
import os
import warnings

import pandas as pd

from coquery.coquery import options
from coquery.session import SessionInputFile, SessionCommandLine
from coquery.defines import (QUERY_MODE_TOKENS, CONTEXT_NONE,
                             DEFAULT_CONFIGURATION)
from coquery.errors import TokenParseError
from coquery.functions import StringExtract
from coquery.functionlist import FunctionList
from coquery.corpus import SQLResource, CorpusClass
from coquery.managers import Manager, Summary
from coquery.connections import SQLiteConnection


class TestResource(SQLResource):
    name = "MockResource"
    corpus_table = "Corpus"
    word_table = "Lexicon"
    word_label = "Word"
    query_item_word = "word_label"


class TestSessionInputFile(unittest.TestCase):
    def setUp(self):
        options.cfg = argparse.Namespace()
        options.cfg.corpus = None
        options.cfg.MODE = QUERY_MODE_TOKENS
        options.cfg.input_separator = ","
        options.cfg.quote_char = '"'
        options.cfg.input_encoding = "utf-8"
        options.cfg.summary_group = [Summary("summary")]
        options.cfg.csv_restrict = None
        default = SQLiteConnection(DEFAULT_CONFIGURATION)
        options.cfg.current_connection = default

        self.temp_file = tempfile.NamedTemporaryFile("w")
        options.cfg.input_path = self.temp_file.name
        self.temp_file.close()

    def tearDown(self):
        os.remove(options.cfg.input_path)

    def write_to_temp_file(self, d):
        with open(options.cfg.input_path, "w") as temp_file:
            l = []
            if d.get("header", None):
                l.append("{}\n".format(
                    options.cfg.input_separator.join(d["header"])))
            if d.get("queries", None):
                l.append("{}\n".format("\n".join(d["queries"])))
            S = "".join(l)
            temp_file.write(S)

    def test_input_file_session_init_header_only(self):
        options.cfg.file_has_headers = True
        options.cfg.query_column_number = 0
        options.cfg.skip_lines = 0

        d = {"header": ["HEADER"]}

        self.write_to_temp_file(d)

        with warnings.catch_warnings():
            warnings.simplefilter("ignore")
            session = SessionInputFile()

        session.prepare_queries()

        self.assertListEqual(session.header, [])
        self.assertEqual(options.cfg.query_label,
                         d["header"][options.cfg.query_column_number])
        self.assertListEqual(session.query_list, [])

    def test_input_file_session_init_simple_file(self):
        options.cfg.file_has_headers = True
        options.cfg.query_column_number = 1
        options.cfg.skip_lines = 0

        d = {"header": ["HEADER"],
             "queries": ["QUERY"]}

        self.write_to_temp_file(d)

        with warnings.catch_warnings():
            warnings.simplefilter("ignore")
            session = SessionInputFile()

        session.prepare_queries()

        self.assertListEqual(session.header, [])
        self.assertEqual(options.cfg.query_label,
                         d["header"][options.cfg.query_column_number - 1])

        self.assertEqual(len(session.query_list),
                         len(d.get("queries", [])))
        self.assertListEqual(
            [x.query_string for x in session.query_list],
            d.get("queries", []))

    def test_input_file_session_init_query_space(self):
        options.cfg.file_has_headers = True
        options.cfg.query_column_number = 1
        options.cfg.skip_lines = 0

        d = {"header": ["HEADER"],
             "queries": ["QUERY ", "QUERY"]}

        self.write_to_temp_file(d)

        with warnings.catch_warnings():
            warnings.simplefilter("ignore")
            session = SessionInputFile()

        session.prepare_queries()

        self.assertListEqual(session.header, [])
        self.assertEqual(options.cfg.query_label,
                         d["header"][options.cfg.query_column_number - 1])

        self.assertEqual(len(session.query_list),
                         len(d.get("queries", [])))
        self.assertListEqual(
            [x.query_string for x in session.query_list],
            d.get("queries", []))

    def test_input_file_session_init_header_and_content(self):
        options.cfg.file_has_headers = True
        options.cfg.query_column_number = 1
        options.cfg.skip_lines = 0

        queries = ["QUERY1", "QUERY2"]

        d = {"header": ["HEADER"],
             "queries": queries}

        self.write_to_temp_file(d)

        with warnings.catch_warnings():
            warnings.simplefilter("ignore")
            session = SessionInputFile()

        session.prepare_queries()

        self.assertListEqual(session.header, [])
        self.assertEqual(options.cfg.query_label,
                         d["header"][options.cfg.query_column_number - 1])
        self.assertEqual(len(session.query_list), len(queries))
        self.assertListEqual(
            [x.query_string for x in session.query_list], queries)

    def test_input_file_session_init_complex_file(self):
        options.cfg.file_has_headers = True
        options.cfg.query_column_number = 2
        options.cfg.skip_lines = 0

        queries = ["QUERY1", "QUERY2"]
        d = {"header": ["DATA1", "QUERY", "DATA2"],
             "queries": ["tmp,{},tmp".format(s) for s in queries]}

        self.write_to_temp_file(d)

        with warnings.catch_warnings():
            warnings.simplefilter("ignore")
            session = SessionInputFile()

        session.prepare_queries()

        self.assertListEqual(session.header, ["DATA1", "DATA2"])
        self.assertEqual(options.cfg.query_label,
                         d["header"][options.cfg.query_column_number - 1])
        self.assertEqual(len(session.query_list), len(queries))
        self.assertListEqual(
            [x.query_string for x in session.query_list], queries)

    def test_issue249(self):
        options.cfg.file_has_headers = True
        options.cfg.query_column_number = 2
        options.cfg.skip_lines = 0

        d = {"header": ["DATA1", "QUERY", "DATA2"],
             "queries": ['tmp,\"#constitute .[v*]\",tmp']}

        self.write_to_temp_file(d)

        with warnings.catch_warnings():
            warnings.simplefilter("ignore")
            session = SessionInputFile()

        session.prepare_queries()
        with self.assertRaises(TokenParseError):
            session.prepare_queries()


class TestSessionMethods(unittest.TestCase):
    def setUp(self):
        options.cfg = argparse.Namespace()
        options.cfg.corpus = None
        options.cfg.MODE = QUERY_MODE_TOKENS
        options.cfg.input_separator = ","
        options.cfg.quote_char = '"'
        options.cfg.input_encoding = "utf-8"
        options.cfg.drop_on_na = True
        options.cfg.benchmark = False
        options.cfg.query_list = []
        options.cfg.column_names = {}
        options.cfg.verbose = False
        options.cfg.stopword_list = []
        options.cfg.context_mode = CONTEXT_NONE
        options.cfg.context_left = 3
        options.cfg.context_right = 5
        options.cfg.summary_group = [Summary("summary")]
<<<<<<< HEAD
        default = SQLiteConnection(DEFAULT_CONFIGURATION)
        options.cfg.current_connection = default
=======
        options.cfg.sample_matches = False
>>>>>>> 2eb77fcf

        with warnings.catch_warnings():
            warnings.simplefilter("ignore")
            self.session = SessionCommandLine()

        self.corpus = CorpusClass()

        self.session.Resource = TestResource(None, self.corpus)
        self.manager = Manager()
        options.cfg.managers = {}
        options.cfg.managers["MockResource"] = {}
        options.cfg.managers["MockResource"][QUERY_MODE_TOKENS] = self.manager

    def test_translate_header_multicolumn_functions(self):
        val = ["abx"] * 5 + ["a"] * 5 + ["bx"] * 5
        df = pd.DataFrame({"coq_word_label_1": val})
        func = StringExtract(columns=["coq_word_label_1"], pat="(a).*(x)")
        self.session.column_functions = FunctionList([func])
        self.manager.set_column_order(df.columns)
        df = self.manager.process(df, self.session)

        self.assertListEqual(
            [self.session.translate_header(x) for x in df.columns],
            ["Word",
             "{} (match 1)".format(
                 func.get_label(self.session, self.manager)),
             "{} (match 2)".format(
                 func.get_label(self.session, self.manager))])

    def test_translate_header_context_labels(self):
        df = pd.DataFrame({"coq_context_left": ["A A A"] * 5,
                           "coq_context_right": ["B B B B B"] * 5})
        self.assertListEqual(
            [self.session.translate_header(x) for x in df.columns],
            ["Left context(3)", "Right context(5)"])


def main():
    suite = unittest.TestSuite([
        unittest.TestLoader().loadTestsFromTestCase(TestSessionInputFile),
        unittest.TestLoader().loadTestsFromTestCase(TestSessionMethods),
        ])

    unittest.TextTestRunner().run(suite)


if __name__ == '__main__':
    main()<|MERGE_RESOLUTION|>--- conflicted
+++ resolved
@@ -220,12 +220,9 @@
         options.cfg.context_left = 3
         options.cfg.context_right = 5
         options.cfg.summary_group = [Summary("summary")]
-<<<<<<< HEAD
         default = SQLiteConnection(DEFAULT_CONFIGURATION)
         options.cfg.current_connection = default
-=======
         options.cfg.sample_matches = False
->>>>>>> 2eb77fcf
 
         with warnings.catch_warnings():
             warnings.simplefilter("ignore")
