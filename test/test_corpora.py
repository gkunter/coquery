# -*- coding: utf-8 -*-

from __future__ import print_function
import unittest
import sys

from .mockmodule import setup_module, MockOptions

setup_module("sqlalchemy")

from coquery.corpus import LexiconClass, SQLResource
from coquery.coquery import options
from coquery.defines import *
from coquery.queries import TokenQuery
from coquery.tokens import COCAToken
import coquery.links
#from coquery.gui.linkselect import Link

import argparse

class Resource(SQLResource):
    corpus_table = "Corpus"
    corpus_id = "ID"
    corpus_word_id = "WordId"
    corpus_source_id = "FileId"
    corpus_starttime = "Start"
    corpus_endtime = "End"
    word_table = "Lexicon"
    word_id = "WordId"
    word_label = "Word"
    word_pos = "POS"
    word_lemma_id = "LemmaId"
    word_transcript = "Transcript"
    lemma_table = "Lemmas"
    lemma_id = "LemmaId"
    lemma_label = "Lemma"
    lemma_deep_id = "DeepId"
    deep_table = "Deep"
    deep_id = "DeepId"
    source_table = "Files"
    source_id = "FileId"
    source_label = "Title"
    segment_id = "SegmentId"
    segment_table = "Segments"
    segment_starttime = "SegStart"
    segment_endtime = "SegEnd"
    segment_origin_id = "SegmentOrigin"

    db_name = "MockCorpus"
    name = "Corp"
    query_item_word = "word_label"

    query_item_pos = "word_pos"
    query_item_lemma = "lemma_label"
    query_item_transcript = "word_transcript"

    annotations = {"segment": "word"}


class FlatResource(SQLResource):
    corpus_table = "Corpus"
    corpus_id = "ID"
    corpus_word_id = "WordId"
    corpus_source_id = "FileId"
    corpus_starttime = "Start"
    corpus_endtime = "End"
    word_table = "Lexicon"
    word_id = "WordId"
    word_label = "Word"
    word_pos = "POS"
    word_lemma = "Lemma"

    db_name = "MockFlat"
    name = "Flat"
    query_item_word = "word_label"
    query_item_lemma = "word_lemma"
    query_item_pos = "word_pos"


class ExternalCorpus(SQLResource):
    corpus_table = "Corpus"
    corpus_id = "ID"
    corpus_word_id = "WordId"
    word_table = "Lexicon"
    word_id = "WordId"
    word_label = "Word"
    word_data = "ExtData"
    db_name = "extcorp"
    name = "ExternalCorpus"


class TestCorpus(unittest.TestCase):
    resource = Resource
    flat_resource = FlatResource

    @staticmethod
    def pos_check_function(l):
        return [x.lower().startswith(("n", "v")) for x in l]

    def setUp(self):
        self.maxDiff = None
        options.cfg = argparse.Namespace()
        options.cfg.number_of_tokens = 0
        options.cfg.limit_matches = False
        options.cfg.regexp = False
        options.cfg.query_case_sensitive = False
        options.get_configuration_type = lambda: SQL_MYSQL
        self.Session = MockOptions()
        self.Session.Resource = self.resource
        self.Session.Lexicon = None
        self.Session.Corpus = None

        COCAToken.set_pos_check_function(self.pos_check_function)

        #options.cfg.external_links = [(Link(), "word_label")]

    # TEST TABLE PATH

    def test_table_path_deep(self):
        l = ["word", "deep"]
        path = self.resource.get_table_path(*l)
        self.assertListEqual(path, ["word", "lemma", "deep"])

    def test_table_path_non_existing(self):
        l = ["lemma", "source"]
        path = self.resource.get_table_path(*l)
        self.assertEqual(path, None)

    @staticmethod
    def simple(s):
        s = s.replace("\n", " ")
        while "  " in s:
            s = s.replace("  ", " ")
        return s.strip()

    #def test_is_lexical(self):
        #self.assertTrue(self.resource.is_lexical("word_label"))
        #self.assertTrue(self.resource.is_lexical("cmudict.word_transcript"))
        #self.assertFalse(self.resource.is_lexical("source_label"))

    #def test_no_link(self):
        #table_structure = ice_ng.Resource.get_table_structure("word_table", ["word_label"])
        #self.assertEqual(table_structure["rc_features"], ['word_label', 'word_lemma_id', 'word_pos', 'word_transcript'])
        #self.assertEqual(table_structure["rc_requested_features"], ["word_label"])
        #self.assertEqual(table_structure["alias"], "COQ_WORD_TABLE")
        #self.assertEqual(table_structure["parent"], "corpus_table")

    #def test_linked(self):
        #rc_features = [x for x, _ in ice_ng.Resource.get_lexicon_variables()]
        #table_structure = buckeye.Resource.get_table_structure("word_table", rc_features)
        #self.assertEqual(table_structure["rc_features"], sorted(["word_label", "word_pos", "word_transcript", "word_lemma_id"]))
        #self.assertEqual(table_structure["alias"], "COQ_WORD_TABLE")
        #self.assertEqual(table_structure["parent"], "corpus_table")

    #def test_full_tree(self):
        #rc_features = ice_ng.Resource.get_resource_features()
        #table_structure = buckeye.Resource.get_table_structure("corpus_table", [])
        #print(table_structure)
        #self.assertEqual(table_structure["rc_features"], sorted(['corpus_source_id', 'corpus_time', 'corpus_word_id']))
        #self.assertEqual(table_structure["alias"], "COQ_CORPUS_TABLE")
        #self.assertEqual(table_structure["parent"], None)

    def test_get_required_tables_1(self):
        x = self.resource.get_required_tables("corpus", [], {})
        root, l = x
        self.assertEqual(root, "corpus")
        self.assertListEqual(l, [])

    def test_get_required_tables_2(self):
        x = self.resource.get_required_tables("corpus", ["word_label"], {})
        root, l = x
        self.assertEqual(root, "corpus")
        self.assertListEqual(l, [("word", [])])

    def test_get_required_tables_3(self):
        root, l = self.resource.get_required_tables("corpus", ["word_label", "source_label"], {})
        self.assertEqual(root, "corpus")
        self.assertListEqual(l, [("source", []), ("word", [])])

    def test_get_required_tables_3a(self):
        root, l = self.resource.get_required_tables("corpus", ["source_label", "word_label"], {})
        self.assertEqual(root, "corpus")
        self.assertListEqual(l, [("source", []), ("word", [])])

    def test_get_required_tables_4(self):
        root, l = self.resource.get_required_tables("corpus", ["lemma_label", "word_label", "source_label"], {})
        self.assertListEqual(l, [("source", []), ("word", [("lemma", [])])])

    def test_get_required_tables_5(self):
        root, l = self.resource.get_required_tables("corpus", ["word_label", "lemma_label"], {})
        self.assertEqual(l, [("word", [("lemma", [])])])

    def test_get_required_tables_6(self):
        root, l = self.resource.get_required_tables("corpus", ["lemma_label"], {})
        self.assertEqual(l, [("word", [("lemma", [])])])

    # TEST CORPUS JOINS

    def test_corpus_joins_one_item(self):
        query = TokenQuery("*", self.Session)
        l = self.resource.get_corpus_joins(query.query_list[0])
        self.assertListEqual(l, ["FROM       Corpus AS COQ_CORPUS_1"])

    def test_corpus_joins_three_items(self):
        query = TokenQuery("* * *", self.Session)
        l = self.resource.get_corpus_joins(query.query_list[0])
        self.assertListEqual(l, ["FROM       Corpus AS COQ_CORPUS_1",
                                 "INNER JOIN Corpus AS COQ_CORPUS_2 ON COQ_CORPUS_2.ID = COQ_CORPUS_1.ID + 1",
                                 "INNER JOIN Corpus AS COQ_CORPUS_3 ON COQ_CORPUS_3.ID = COQ_CORPUS_1.ID + 2"])

    def test_corpus_joins_optimized_order_1(self):
        """
        Three query items, join order optimized by query item complexity.
        """
        query = TokenQuery("* *ier [n*]", self.Session)
        l = self.resource.get_corpus_joins(query.query_list[0])
        self.maxDiff = None
        self.assertListEqual(l, ["FROM       Corpus AS COQ_CORPUS_2",
                                 "INNER JOIN Corpus AS COQ_CORPUS_3 ON COQ_CORPUS_3.ID = COQ_CORPUS_2.ID + 1",
                                 "INNER JOIN Corpus AS COQ_CORPUS_1 ON COQ_CORPUS_1.ID = COQ_CORPUS_2.ID - 1"])

    def test_corpus_joins_optimized_order_2(self):
        """
        Three query items, join order optimized by query item complexity.
        POS tags are penalized.
        """
        query = TokenQuery("* d* [n*]", self.Session)
        l = self.resource.get_corpus_joins(query.query_list[0])
        self.maxDiff = None
        self.assertListEqual(l, ["FROM       Corpus AS COQ_CORPUS_2",
                                 "INNER JOIN Corpus AS COQ_CORPUS_3 ON COQ_CORPUS_3.ID = COQ_CORPUS_2.ID + 1",
                                 "INNER JOIN Corpus AS COQ_CORPUS_1 ON COQ_CORPUS_1.ID = COQ_CORPUS_2.ID - 1"])

    def test_quantified_query_string_1(self):
        query = TokenQuery("* b*{1,2} *", self.Session)
        self.assertTrue(len(query.query_list) == 2)

        l = self.resource.get_corpus_joins(query.query_list[0])
        self.assertListEqual(l,
            ["FROM       Corpus AS COQ_CORPUS_2",
             "INNER JOIN Corpus AS COQ_CORPUS_1 ON COQ_CORPUS_1.ID = COQ_CORPUS_2.ID - 1",
             "INNER JOIN Corpus AS COQ_CORPUS_4 ON COQ_CORPUS_4.ID = COQ_CORPUS_2.ID + 1"])

        l = self.resource.get_corpus_joins(query.query_list[1])
        self.assertListEqual(l,
            ["FROM       Corpus AS COQ_CORPUS_2",
             "INNER JOIN Corpus AS COQ_CORPUS_3 ON COQ_CORPUS_3.ID = COQ_CORPUS_2.ID + 1",
             "INNER JOIN Corpus AS COQ_CORPUS_1 ON COQ_CORPUS_1.ID = COQ_CORPUS_2.ID - 1",
             "INNER JOIN Corpus AS COQ_CORPUS_4 ON COQ_CORPUS_4.ID = COQ_CORPUS_2.ID + 2"])

    def test_lemmatized_corpus_joins_1(self):
        S = "#abc.[n*]"
        query = TokenQuery(S, self.Session)
        l = self.resource.get_corpus_joins(query.query_list[0])
        self.assertListEqual(l, ["FROM       Corpus AS COQ_CORPUS_1"])

    ### FEATURE JOINS

    def test_feature_joins_1(self):
        l1, l2 = self.resource.get_feature_joins(0, ["word_label"])
        self.assertListEqual(l1, ["INNER JOIN Lexicon AS COQ_WORD_1 ON COQ_WORD_1.WordId = COQ_CORPUS_1.WordId"])
        self.assertListEqual(l2, [])

    def test_feature_joins_2(self):
        l1, l2 = self.resource.get_feature_joins(1, ["word_label"])
        self.assertListEqual(l1, ["INNER JOIN Lexicon AS COQ_WORD_2 ON COQ_WORD_2.WordId = COQ_CORPUS_2.WordId"])
        self.assertListEqual(l2, [])

    def test_feature_joins_3(self):
        l1, l2 = self.resource.get_feature_joins(0, ["word_label", "word_pos"])
        self.assertListEqual(l1, ["INNER JOIN Lexicon AS COQ_WORD_1 ON COQ_WORD_1.WordId = COQ_CORPUS_1.WordId"])
        self.assertListEqual(l2, [])

    def test_feature_joins_4(self):
        # direct and dependent selection
        l1, l2 = self.resource.get_feature_joins(0, ["word_label", "lemma_label"])
        self.assertListEqual(l1, ["INNER JOIN Lexicon AS COQ_WORD_1 ON COQ_WORD_1.WordId = COQ_CORPUS_1.WordId",
                                  "INNER JOIN Lemmas AS COQ_LEMMA_1 ON COQ_LEMMA_1.LemmaId = COQ_WORD_1.LemmaId"])
        self.assertListEqual(l2, [])

    def test_feature_joins_4a(self):
        # direct and dependent selection, inverse order
        l1a, l2a = self.resource.get_feature_joins(0, ["lemma_label", "word_label"])
        l1b, l2b = self.resource.get_feature_joins(0, ["word_label", "lemma_label"])
        self.assertListEqual(l1a, l1b)
        self.assertListEqual(l2a, l2b)

    def test_feature_joins_5(self):
        # dependent selection only; feature joins should be like
        # a join where all in-between tables are directly selected:
        l1a, l2a = self.resource.get_feature_joins(0, ["lemma_label"])
        l1b, l2b = self.resource.get_feature_joins(0, ["word_label", "lemma_label"])
        self.assertListEqual(l1a, l1b)
        self.assertListEqual(l2a, l2b)

    def test_feature_joins_6(self):
        # dependent selection, second order
        l1, l2 = self.resource.get_feature_joins(0, ["deep_label"])
        self.assertListEqual(l1, ["INNER JOIN Lexicon AS COQ_WORD_1 ON COQ_WORD_1.WordId = COQ_CORPUS_1.WordId",
                                  "INNER JOIN Lemmas AS COQ_LEMMA_1 ON COQ_LEMMA_1.LemmaId = COQ_WORD_1.LemmaId",
                                  "INNER JOIN Deep AS COQ_DEEP_1 ON COQ_DEEP_1.DeepId = COQ_LEMMA_1.DeepId"])
        self.assertListEqual(l2, [])

    def test_feature_joins_7a(self):
        # get a source feature (first query item)
        l1, l2 = self.resource.get_feature_joins(0, ["source_label"])
        self.assertListEqual(l1, ["INNER JOIN Files AS COQ_SOURCE_1 ON COQ_SOURCE_1.FileId = COQ_CORPUS_1.FileId"])
        self.assertListEqual(l2, [])

    def test_feature_joins_7b(self):
        # get a source feature (second query item)
        l1, l2 = self.resource.get_feature_joins(1, ["source_label"])
        self.assertListEqual(l1, [])
        self.assertListEqual(l2, [])

    #def test_feature_joins_8(self):
        ## words and segments
        #l1, l2 = self.resource.get_feature_joins(0, ["word_label", "segment_label"])
        #print(l1, l2)

    def test_get_token_conditions_1(self):
        token = COCAToken("a*")
        d = self.resource.get_token_conditions(0, token)
        self.assertDictEqual(d, {"word": ["COQ_WORD_1.Word LIKE 'a%'"]})

    def test_get_token_conditions_2(self):
        token = COCAToken("a*|b*.[n*]")
        d = self.resource.get_token_conditions(0, token)
        self.assertDictEqual(d, {"word": ["COQ_WORD_1.Word LIKE 'a%' OR COQ_WORD_1.Word LIKE 'b%'",
                                          "COQ_WORD_1.POS LIKE 'n%'"]})

    def test_get_token_conditions_3(self):
        token = COCAToken("[a*|b*]")
        d = self.resource.get_token_conditions(0, token)
        self.assertDictEqual(d, {"lemma": ["COQ_LEMMA_1.Lemma LIKE 'a%' OR COQ_LEMMA_1.Lemma LIKE 'b%'"]})

    def test_get_token_conditions_4(self):
        token = COCAToken("a*.[n*]")
        d = self.resource.get_token_conditions(0, token)
        self.assertDictEqual(d,
             {"word": ["COQ_WORD_1.Word LIKE 'a%'",
                       "COQ_WORD_1.POS LIKE 'n%'"]})

<<<<<<< HEAD
    def test_get_token_conditions_quote_char_1(self):
        token = COCAToken("'ll")
        d = self.resource.get_token_conditions(0, token)
        self.assertDictEqual(d,
             {"word": ["COQ_WORD_1.Word = '''ll'"]})

    def test_get_token_conditions_quote_char_2(self):
        token = COCAToken("'ll|ll")
        d = self.resource.get_token_conditions(0, token)
        self.assertDictEqual(d,
             {"word": ["COQ_WORD_1.Word IN ('''ll', 'll')"]})
=======
    def test_token_condition_empty_1(self):
        token = COCAToken("*")
        d = self.resource.get_token_conditions(0, token)
        self.assertDictEqual(d, {})

    def test_token_condition_empty_2(self):
        token = COCAToken("*.[*]")
        d = self.resource.get_token_conditions(0, token)
        self.assertDictEqual(d, {})

    def test_token_condition_empty_3(self):
        token = COCAToken("*.[n*]")
        d = self.resource.get_token_conditions(0, token)
        self.assertDictEqual(d,
             {"word": ["COQ_WORD_1.POS LIKE 'n%'"]})

    def test_token_condition_empty_4(self):
        token = COCAToken("a*.[*]")
        d = self.resource.get_token_conditions(0, token)
        self.assertDictEqual(d,
             {"word": ["COQ_WORD_1.Word LIKE 'a%'"]})
>>>>>>> 97672786

    def test_token_conditions_lemmatized_flat_1(self):
        self.Session.Resource = self.flat_resource
        S = "#abc"
        token = COCAToken(S, self.Session)
        d = self.flat_resource.get_token_conditions(0, token)
        self.assertEqual(
            self.simple(d["word"][0]),
            self.simple("""
                COQ_WORD_1.Lemma IN
                    (SELECT DISTINCT Lemma
                     FROM       Lexicon AS COQ_WORD_1
                     WHERE (COQ_WORD_1.Word = 'abc'))"""))
        self.Session.Resource = self.resource

    def test_token_conditions_lemmatized_flat_pos(self):
        self.Session.Resource = self.flat_resource
        S = "#a*.[n*]"
        token = COCAToken(S, self.Session)
        d = self.flat_resource.get_token_conditions(0, token)
        self.assertEqual(
            self.simple(d["word"][0]),
            self.simple("""
                COQ_WORD_1.Lemma IN
                    (SELECT DISTINCT Lemma
                     FROM       Lexicon AS COQ_WORD_1
                     WHERE (COQ_WORD_1.Word LIKE 'a%') AND
                           (COQ_WORD_1.POS LIKE 'n%'))"""))
        self.Session.Resource = self.resource

    def test_token_conditions_lemmatized_deep_1(self):
        S = "#abc"
        token = COCAToken(S, self.Session)
        d = self.resource.get_token_conditions(0, token)
        self.assertEqual(
            self.simple(d["word"][0]),
            self.simple("""
                COQ_LEMMA_1.Lemma IN
                    (SELECT DISTINCT Lemma
                     FROM       Lexicon AS COQ_WORD_1
                     INNER JOIN Lemmas AS COQ_LEMMA_1
                             ON COQ_LEMMA_1.LemmaId = COQ_WORD_1.LemmaId
                     WHERE (COQ_WORD_1.Word = 'abc'))"""))

    def test_token_conditions_lemmatized_deep_2(self):
        S = "#/a*/"
        token = COCAToken(S, self.Session)
        d = self.resource.get_token_conditions(0, token)
        self.assertEqual(
            self.simple(d["word"][0]),
            self.simple("""
                COQ_LEMMA_1.Lemma IN
                    (SELECT DISTINCT Lemma
                     FROM       Lexicon AS COQ_WORD_1
                     INNER JOIN Lemmas AS COQ_LEMMA_1
                             ON COQ_LEMMA_1.LemmaId = COQ_WORD_1.LemmaId
                     WHERE (COQ_WORD_1.Transcript LIKE 'a%'))"""))

    ### SELECT COLUMNS

    def test_get_required_columns_1(self):
        query = TokenQuery("*", self.Session)
        s = self.resource.get_required_columns(query.query_list[0],
                                               ["word_label"])
        self.assertListEqual(s, ["COQ_WORD_1.Word AS coq_word_label_1",
                                 "COQ_CORPUS_1.ID AS coquery_invisible_corpus_id",
                                 "COQ_CORPUS_1.FileId AS coquery_invisible_origin_id"])

    def test_get_required_columns_2(self):
        query = TokenQuery("* *", self.Session)
        s = self.resource.get_required_columns(query.query_list[0],
                                               ["word_label"])
        self.assertListEqual(s, ["COQ_WORD_1.Word AS coq_word_label_1",
                                 "COQ_WORD_2.Word AS coq_word_label_2",
                                 "COQ_CORPUS_1.ID AS coquery_invisible_corpus_id",
                                 "COQ_CORPUS_1.FileId AS coquery_invisible_origin_id"])

    def test_get_required_columns_3(self):
        query = TokenQuery("* *", self.Session)
        l = self.resource.get_required_columns(query.query_list[0],
                                               ["source_label", "word_label", "word_pos"])
        self.assertListEqual(l, ["COQ_WORD_1.Word AS coq_word_label_1",
                                 "COQ_WORD_2.Word AS coq_word_label_2",
                                 "COQ_WORD_1.POS AS coq_word_pos_1",
                                 "COQ_WORD_2.POS AS coq_word_pos_2",
                                 "COQ_SOURCE_1.Title AS coq_source_label_1",
                                 "COQ_CORPUS_1.ID AS coquery_invisible_corpus_id",
                                 "COQ_CORPUS_1.FileId AS coquery_invisible_origin_id"])

    def test_get_required_columns_4(self):
        query = TokenQuery("*", self.Session)
        l = self.resource.get_required_columns(query.query_list[0],
                                               ["lemma_label"])
        self.assertListEqual(l, ["COQ_LEMMA_1.Lemma AS coq_lemma_label_1",
                                 "COQ_CORPUS_1.ID AS coquery_invisible_corpus_id",
                                 "COQ_CORPUS_1.FileId AS coquery_invisible_origin_id"])

    def test_get_required_columns_quantified(self):
        s = "more * than [dt]{0,1} [jj]{0,3} [nn*]{1,2}"
        query = TokenQuery(s, self.Session)

        self.assertTrue(len(query.query_list) == 16)
        l = self.resource.get_corpus_joins(query.query_list[0])
        # 1    2 3     4      5    6    7      8     9
        # more * than {NONE} {NONE NONE NONE} {[nn*] NONE}

        l = self.resource.get_required_columns(query.query_list[0],
            ["word_label"])
        self.assertListEqual(l,
            ["COQ_WORD_1.Word AS coq_word_label_1",
             "COQ_WORD_2.Word AS coq_word_label_2",
             "COQ_WORD_3.Word AS coq_word_label_3",
             "NULL AS coq_word_label_4",
             "NULL AS coq_word_label_5",
             "NULL AS coq_word_label_6",
             "NULL AS coq_word_label_7",
             "COQ_WORD_8.Word AS coq_word_label_8",
             "NULL AS coq_word_label_9",
             "COQ_CORPUS_1.ID AS coquery_invisible_corpus_id",
             "COQ_CORPUS_1.FileId AS coquery_invisible_origin_id"])

    def test_query_string_blank(self):
        query = TokenQuery("*", self.Session)
        query_string = self.resource.get_query_string(query.query_list[0],
                                                      ["word_label"])
        target_string = """
            SELECT COQ_WORD_1.Word AS coq_word_label_1,
                   COQ_CORPUS_1.ID AS coquery_invisible_corpus_id,
                   COQ_CORPUS_1.FileId AS coquery_invisible_origin_id
            FROM Corpus AS COQ_CORPUS_1
            INNER JOIN Lexicon AS COQ_WORD_1
                    ON COQ_WORD_1.WordId = COQ_CORPUS_1.WordId"""

        self.assertEqual(self.simple(query_string),
                         self.simple(target_string))

    def test_query_string_ortho(self):
        query = TokenQuery("a*", self.Session)
        query_string = self.resource.get_query_string(query.query_list[0],
                                                      ["word_label"])
        target_string = """
            SELECT COQ_WORD_1.Word AS coq_word_label_1,
                   COQ_CORPUS_1.ID AS coquery_invisible_corpus_id,
                   COQ_CORPUS_1.FileId AS coquery_invisible_origin_id
            FROM Corpus AS COQ_CORPUS_1
            INNER JOIN Lexicon AS COQ_WORD_1
                    ON COQ_WORD_1.WordId = COQ_CORPUS_1.WordId
            WHERE (COQ_WORD_1.Word LIKE 'a%')"""

        self.assertEqual(self.simple(query_string),
                         self.simple(target_string))

    def test_query_string_ortho_or(self):
        query = TokenQuery("a*|b*", self.Session)
        query_string = self.resource.get_query_string(query.query_list[0],
                                                      ["word_label"])
        target_string = """
            SELECT COQ_WORD_1.Word AS coq_word_label_1,
                   COQ_CORPUS_1.ID AS coquery_invisible_corpus_id,
                   COQ_CORPUS_1.FileId AS coquery_invisible_origin_id
            FROM Corpus AS COQ_CORPUS_1
            INNER JOIN Lexicon AS COQ_WORD_1
                    ON COQ_WORD_1.WordId = COQ_CORPUS_1.WordId
            WHERE (COQ_WORD_1.Word LIKE 'a%' OR COQ_WORD_1.Word LIKE 'b%')"""

        self.assertEqual(self.simple(query_string),
                         self.simple(target_string))

    def test_query_string_ortho_or_with_pos(self):
        query = TokenQuery("a*|b*.[n*]", self.Session)
        query_string = self.resource.get_query_string(query.query_list[0],
                                                      ["word_label"])
        target_string = """
            SELECT COQ_WORD_1.Word AS coq_word_label_1,
                   COQ_CORPUS_1.ID AS coquery_invisible_corpus_id,
                   COQ_CORPUS_1.FileId AS coquery_invisible_origin_id
            FROM Corpus AS COQ_CORPUS_1
            INNER JOIN Lexicon AS COQ_WORD_1
                    ON COQ_WORD_1.WordId = COQ_CORPUS_1.WordId
            WHERE (COQ_WORD_1.Word LIKE 'a%' OR
                   COQ_WORD_1.Word LIKE 'b%') AND
                  (COQ_WORD_1.POS LIKE 'n%')"""

        self.assertEqual(self.simple(query_string),
                         self.simple(target_string))

    def test_query_string_two_items(self):
        query = TokenQuery("a* b*", self.Session)
        query_string = self.resource.get_query_string(query.query_list[0],
                                                      ["word_label"])
        target_string = """
            SELECT COQ_WORD_1.Word AS coq_word_label_1,
                   COQ_WORD_2.Word AS coq_word_label_2,
                   COQ_CORPUS_1.ID AS coquery_invisible_corpus_id,
                   COQ_CORPUS_1.FileId AS coquery_invisible_origin_id

            FROM Corpus AS COQ_CORPUS_1
            INNER JOIN Corpus AS COQ_CORPUS_2
                    ON COQ_CORPUS_2.ID = COQ_CORPUS_1.ID + 1

            INNER JOIN Lexicon AS COQ_WORD_1
                    ON COQ_WORD_1.WordId = COQ_CORPUS_1.WordId
            INNER JOIN Lexicon AS COQ_WORD_2
                    ON COQ_WORD_2.WordId = COQ_CORPUS_2.WordId

            WHERE (COQ_WORD_1.Word LIKE 'a%') AND
                  (COQ_WORD_2.Word LIKE 'b%')"""

        self.assertEqual(self.simple(query_string),
                         self.simple(target_string))

    ### WHERE get_token_conditions

    def test_where_conditions_1(self):
        query = TokenQuery("a* b*", self.Session)
        join_list = self.resource.get_corpus_joins(query.query_list[0])
        l = self.resource.get_condition_list(query.query_list[0],
                                             join_list,
                                             ["word_label"])
        self.assertListEqual(l,
            ["(COQ_WORD_1.Word LIKE 'a%')",
             "(COQ_WORD_2.Word LIKE 'b%')"])

    def test_where_conditions_quantified(self):
        s = "more * than [dt]{0,1} [jj]{0,3} [nn*]{1,2}"
        # 1    2 3     4      5    6    7      8     9
        # more * than {NONE} {NONE NONE NONE} {[nn*] NONE}
        query = TokenQuery(s, self.Session)
        join_list = self.resource.get_corpus_joins(query.query_list[0])
        l = self.resource.get_condition_list(query.query_list[0],
                                             join_list,
                                             ["word_label"])
        self.assertListEqual(l,
            ["(COQ_WORD_1.Word = 'more')",
             "(COQ_WORD_3.Word = 'than')",
             "(COQ_WORD_8.POS LIKE 'nn%')"])


def _monkeypatch_get_resource(name):
    return TestCorpusWithExternal.external, None, None


class TestCorpusWithExternal(unittest.TestCase):
    external = ExternalCorpus
    resource = Resource

    def setUp(self):
        self.maxDiff = None
        options.cfg = argparse.Namespace()
        options.cfg.number_of_tokens = 0
        options.cfg.limit_matches = False
        options.cfg.regexp = False
        options.cfg.query_case_sensitive = False
        options.get_configuration_type = lambda: SQL_MYSQL
        options.get_resource = _monkeypatch_get_resource
        self.Session = MockOptions()
        self.Session.Resource = self.resource
        self.Session.Lexicon = None
        self.Session.Corpus = None

        self.link = coquery.links.Link(
                        self.resource.name, "word_label",
                        self.external.name, "word_label",
                        join="LEFT JOIN")
        options.cfg.current_server = "Default"
        options.cfg.table_links = {}
        options.cfg.table_links[options.cfg.current_server] = [self.link]

    def test_linked_feature_join(self):
        ext_feature = "{}.word_data".format(self.link.get_hash())
        l1, l2 = self.resource.get_feature_joins(0, [ext_feature])
        self.assertListEqual(l1, [
            "INNER JOIN Lexicon AS COQ_WORD_1 ON COQ_WORD_1.WordId = COQ_CORPUS_1.WordId",
            "LEFT JOIN extcorp.Lexicon AS EXTCORP_LEXICON_1 ON EXTCORP_LEXICON_1.Word = COQ_WORD_1.Word"])
        self.assertListEqual(l2, [])

    def test_linked_required_columns(self):
        query = TokenQuery("*", self.Session)
        ext_feature = "{}.word_data".format(self.link.get_hash())
        l = self.resource.get_required_columns(query.query_list[0],
                                               [ext_feature])
        self.assertListEqual(l,
            ["EXTCORP_LEXICON_1.ExtData AS db_extcorp_coq_word_data_1",
             "COQ_CORPUS_1.ID AS coquery_invisible_corpus_id",
             "COQ_CORPUS_1.FileId AS coquery_invisible_origin_id"])

    def test_quantified_required_columns(self):
        ext_feature = "{}.word_data".format(self.link.get_hash())
        s = "happy to{0,1} [n*]"

        query = TokenQuery(s, self.Session)
        self.assertTrue(len(query.query_list) == 2)

        l = self.resource.get_corpus_joins(query.query_list[0])
        # 1     2    3
        # happy {to} [n*]

        l = self.resource.get_required_columns(query.query_list[0],
            ["word_label", ext_feature])
        self.assertListEqual(l,
            ["COQ_WORD_1.Word AS coq_word_label_1",
             "NULL AS coq_word_label_2",
             "COQ_WORD_3.Word AS coq_word_label_3",
             "EXTCORP_LEXICON_1.ExtData AS db_extcorp_coq_word_data_1",
             "NULL AS db_extcorp_coq_word_data_2",
             "EXTCORP_LEXICON_3.ExtData AS db_extcorp_coq_word_data_3",
             "COQ_CORPUS_1.ID AS coquery_invisible_corpus_id",
             "COQ_CORPUS_1.FileId AS coquery_invisible_origin_id"])

        l = self.resource.get_required_columns(query.query_list[1],
            ["word_label", ext_feature])
        self.assertListEqual(l,
            ["COQ_WORD_1.Word AS coq_word_label_1",
             "COQ_WORD_2.Word AS coq_word_label_2",
             "COQ_WORD_3.Word AS coq_word_label_3",
             "EXTCORP_LEXICON_1.ExtData AS db_extcorp_coq_word_data_1",
             "EXTCORP_LEXICON_2.ExtData AS db_extcorp_coq_word_data_2",
             "EXTCORP_LEXICON_3.ExtData AS db_extcorp_coq_word_data_3",
             "COQ_CORPUS_1.ID AS coquery_invisible_corpus_id",
             "COQ_CORPUS_1.FileId AS coquery_invisible_origin_id"])

def main():
    suite = unittest.TestSuite([
        unittest.TestLoader().loadTestsFromTestCase(TestCorpus),
        unittest.TestLoader().loadTestsFromTestCase(TestCorpusWithExternal)])
    unittest.TextTestRunner().run(suite)

if __name__ == '__main__':
    main()<|MERGE_RESOLUTION|>--- conflicted
+++ resolved
@@ -341,7 +341,6 @@
              {"word": ["COQ_WORD_1.Word LIKE 'a%'",
                        "COQ_WORD_1.POS LIKE 'n%'"]})
 
-<<<<<<< HEAD
     def test_get_token_conditions_quote_char_1(self):
         token = COCAToken("'ll")
         d = self.resource.get_token_conditions(0, token)
@@ -353,7 +352,7 @@
         d = self.resource.get_token_conditions(0, token)
         self.assertDictEqual(d,
              {"word": ["COQ_WORD_1.Word IN ('''ll', 'll')"]})
-=======
+
     def test_token_condition_empty_1(self):
         token = COCAToken("*")
         d = self.resource.get_token_conditions(0, token)
@@ -375,7 +374,6 @@
         d = self.resource.get_token_conditions(0, token)
         self.assertDictEqual(d,
              {"word": ["COQ_WORD_1.Word LIKE 'a%'"]})
->>>>>>> 97672786
 
     def test_token_conditions_lemmatized_flat_1(self):
         self.Session.Resource = self.flat_resource
