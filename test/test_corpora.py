--- conflicted
+++ resolved
@@ -828,7 +828,6 @@
             simple(d["word"][1]),
             simple("COQ_WORD_1.POS LIKE 'n%'"))
 
-<<<<<<< HEAD
     def test_token_conditions_lemmatized_deep_4(self):
         """
         Tests issue #296.
@@ -844,7 +843,7 @@
                      INNER JOIN Lemmas AS COQ_LEMMA_1
                              ON COQ_LEMMA_1.LemmaId = COQ_WORD_1.LemmaId
                      WHERE (COQ_WORD_1.Word LIKE '_ome'))"""))
-=======
+
     def test_token_conditions_id_query_1(self):
         S = "=123"
         token = COCAToken(S)
@@ -853,8 +852,6 @@
         self.assertEqual(
             simple(d["corpus"][0]),
             simple("""ID1 = '123'"""))
->>>>>>> 99c1ff82
-
 
     ### SELECT COLUMNS
 
