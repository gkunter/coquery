--- conflicted
+++ resolved
@@ -9,47 +9,12 @@
 
 import re
 
-<<<<<<< HEAD
 from coquery.defines import VERSION as version
-=======
-def has_module(name):
-    """
-    Check if the Python module 'name' is available.
-    
-    Parameters
-    ----------
-    name : str 
-        The name of the Python module, as used in an import instruction.
-        
-    This function uses ideas from this Stack Overflow question:
-    http://stackoverflow.com/questions/14050281/
-        
-    Returns
-    -------
-    b : bool
-        True if the module exists, or False otherwise.
-    """
-
-    if sys.version_info > (3, 3):
-        import importlib.util
-        return importlib.util.find_spec(name) is not None
-    elif sys.version_info > (2, 7, 99):
-        import importlib
-        return importlib.find_loader(name) is not None
-    else:
-        import pkgutil
-        return pkgutil.find_loader(name) is not None
-
-
-with open('coquery/defines.py', "rt") as f:
-    version = re.search('^VERSION\s*=\s*"(.*)"', f.read(), re.M).group(1)
->>>>>>> 3cfb35dd
 
 with open("README.md", "rb") as f:
     long_descr = f.read().decode("utf-8")
 
 DESCRIPTION = "Coquery: a free corpus query tool"
-
 
 if __name__ == "__main__":
 
